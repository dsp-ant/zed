--- conflicted
+++ resolved
@@ -301,14 +301,9 @@
 
 aho-corasick = "1.1"
 alacritty_terminal = "0.23"
-<<<<<<< HEAD
-any_vec = "0.13"
-anyhow = "1.0.57"
-arrayvec = { version = "0.7.4", features = ["serde"] }
-=======
 any_vec = "0.14"
 anyhow = "1.0.86"
->>>>>>> de8f0ce8
+arrayvec = { version = "0.7.4", features = ["serde"] }
 ashpd = "0.9.1"
 async-compression = { version = "0.4", features = ["gzip", "futures-io"] }
 async-dispatcher = "0.1"
@@ -322,18 +317,11 @@
 async_zip = { version = "0.0.17", features = ["deflate", "deflate64"] }
 base64 = "0.22"
 bitflags = "2.6.0"
-<<<<<<< HEAD
-blade-graphics = { git = "https://github.com/zed-industries/blade", rev = "a477c2008db27db0b9f745715e119b3ee7ab7818" }
-blade-macros = { git = "https://github.com/zed-industries/blade", rev = "a477c2008db27db0b9f745715e119b3ee7ab7818" }
-blade-util = { git = "https://github.com/zed-industries/blade", rev = "a477c2008db27db0b9f745715e119b3ee7ab7818" }
-blake3 = "1.5.3"
-cap-std = "3.0"
-=======
 blade-graphics = { git = "https://github.com/zed-industries/blade", rev = "7e497c534d5d4a30c18d9eb182cf39eaf0aaa25e" }
 blade-macros = { git = "https://github.com/zed-industries/blade", rev = "7e497c534d5d4a30c18d9eb182cf39eaf0aaa25e" }
 blade-util = { git = "https://github.com/zed-industries/blade", rev = "7e497c534d5d4a30c18d9eb182cf39eaf0aaa25e" }
+blake3 = "1.5.3"
 cargo_metadata = "0.18"
->>>>>>> de8f0ce8
 cargo_toml = "0.20"
 chrono = { version = "0.4", features = ["serde"] }
 clap = { version = "4.4", features = ["derive"] }
