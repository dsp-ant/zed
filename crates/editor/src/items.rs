use crate::{
    display_map::ToDisplayPoint, link_go_to_definition::hide_link_definition,
    movement::surrounding_word, persistence::DB, scroll::ScrollAnchor, Anchor, Autoscroll, Editor,
    Event, ExcerptId, ExcerptRange, MultiBuffer, MultiBufferSnapshot, NavigationData, ToPoint as _,
    FORMAT_TIMEOUT,
};
use anyhow::{anyhow, Context, Result};
use collections::HashSet;
use futures::future::try_join_all;
use futures::FutureExt;

use gpui::{
    elements::*, geometry::vector::vec2f, AppContext, Entity, ModelHandle, MutableAppContext,
    RenderContext, Subscription, Task, View, ViewContext, ViewHandle, WeakViewHandle,
};
<<<<<<< HEAD
use language::{
    proto::serialize_anchor as serialize_text_anchor, Bias, Buffer, File as _, OffsetRangeExt,
    Point, SelectionGoal,
};
use project::{File, FormatTrigger, Project, ProjectEntryId, ProjectPath};
=======
use language::proto::serialize_anchor as serialize_text_anchor;
use language::{Bias, Buffer, OffsetRangeExt, Point, SelectionGoal};
use project::{FormatTrigger, Item as _, Project, ProjectPath};
>>>>>>> 5189dea3
use rpc::proto::{self, update_view};
use settings::Settings;
use std::{
    borrow::Cow,
    cmp::{self, Ordering},
    fmt::Write,
    iter,
    ops::Range,
    path::{Path, PathBuf},
};
use text::Selection;
use util::{ResultExt, TryFutureExt};
use workspace::item::FollowableItemHandle;
use workspace::{
    item::{FollowableItem, Item, ItemEvent, ItemHandle, ProjectItem},
    searchable::{Direction, SearchEvent, SearchableItem, SearchableItemHandle},
    ItemId, ItemNavHistory, Pane, StatusItemView, ToolbarItemLocation, ViewId, Workspace,
    WorkspaceId,
};

pub const MAX_TAB_TITLE_LEN: usize = 24;

impl FollowableItem for Editor {
    fn remote_id(&self) -> Option<ViewId> {
        self.remote_id
    }

    fn from_state_proto(
        pane: ViewHandle<workspace::Pane>,
        project: ModelHandle<Project>,
        remote_id: ViewId,
        state: &mut Option<proto::view::Variant>,
        cx: &mut MutableAppContext,
    ) -> Option<Task<Result<ViewHandle<Self>>>> {
        let Some(proto::view::Variant::Editor(_)) = state else { return None };
        let Some(proto::view::Variant::Editor(state)) = state.take() else { unreachable!() };

        let client = project.read(cx).client();
        let replica_id = project.read(cx).replica_id();
        let buffer_ids = state
            .excerpts
            .iter()
            .map(|excerpt| excerpt.buffer_id)
            .collect::<HashSet<_>>();
        let buffers = project.update(cx, |project, cx| {
            buffer_ids
                .iter()
                .map(|id| project.open_buffer_by_id(*id, cx))
                .collect::<Vec<_>>()
        });

        Some(cx.spawn(|mut cx| async move {
            let mut buffers = futures::future::try_join_all(buffers).await?;
            let editor = pane.read_with(&cx, |pane, cx| {
                let mut editors = pane.items_of_type::<Self>();
                editors.find(|editor| {
                    editor.remote_id(&client, cx) == Some(remote_id)
                        || state.singleton
                            && buffers.len() == 1
                            && editor.read(cx).buffer.read(cx).as_singleton().as_ref()
                                == Some(&buffers[0])
                })
            });

            let editor = editor.unwrap_or_else(|| {
                pane.update(&mut cx, |_, cx| {
                    let multibuffer = cx.add_model(|cx| {
                        let mut multibuffer;
                        if state.singleton && buffers.len() == 1 {
                            multibuffer = MultiBuffer::singleton(buffers.pop().unwrap(), cx)
                        } else {
                            multibuffer = MultiBuffer::new(replica_id);
                            let mut excerpts = state.excerpts.into_iter().peekable();
                            while let Some(excerpt) = excerpts.peek() {
                                let buffer_id = excerpt.buffer_id;
                                let buffer_excerpts = iter::from_fn(|| {
                                    let excerpt = excerpts.peek()?;
                                    (excerpt.buffer_id == buffer_id)
                                        .then(|| excerpts.next().unwrap())
                                });
                                let buffer =
                                    buffers.iter().find(|b| b.read(cx).remote_id() == buffer_id);
                                if let Some(buffer) = buffer {
                                    multibuffer.push_excerpts(
                                        buffer.clone(),
                                        buffer_excerpts.filter_map(deserialize_excerpt_range),
                                        cx,
                                    );
                                }
                            }
                        };

                        if let Some(title) = &state.title {
                            multibuffer = multibuffer.with_title(title.clone())
                        }

                        multibuffer
                    });

                    cx.add_view(|cx| Editor::for_multibuffer(multibuffer, Some(project), cx))
                })
            });

            editor.update(&mut cx, |editor, cx| {
                editor.remote_id = Some(remote_id);
                let buffer = editor.buffer.read(cx).read(cx);
                let selections = state
                    .selections
                    .into_iter()
                    .map(|selection| {
                        deserialize_selection(&buffer, selection)
                            .ok_or_else(|| anyhow!("invalid selection"))
                    })
                    .collect::<Result<Vec<_>>>()?;
                let pending_selection = state
                    .pending_selection
                    .map(|selection| deserialize_selection(&buffer, selection))
                    .flatten();
                let scroll_top_anchor = state
                    .scroll_top_anchor
                    .and_then(|anchor| deserialize_anchor(&buffer, anchor));
                drop(buffer);

                if !selections.is_empty() || pending_selection.is_some() {
                    editor.set_selections_from_remote(selections, pending_selection, cx);
                }

                if let Some(scroll_top_anchor) = scroll_top_anchor {
                    editor.set_scroll_anchor_remote(
                        ScrollAnchor {
                            top_anchor: scroll_top_anchor,
                            offset: vec2f(state.scroll_x, state.scroll_y),
                        },
                        cx,
                    );
                }

                anyhow::Ok(())
            })?;

            Ok(editor)
        }))
    }

    fn set_leader_replica_id(
        &mut self,
        leader_replica_id: Option<u16>,
        cx: &mut ViewContext<Self>,
    ) {
        self.leader_replica_id = leader_replica_id;
        if self.leader_replica_id.is_some() {
            self.buffer.update(cx, |buffer, cx| {
                buffer.remove_active_selections(cx);
            });
        } else {
            self.buffer.update(cx, |buffer, cx| {
                if self.focused {
                    buffer.set_active_selections(
                        &self.selections.disjoint_anchors(),
                        self.selections.line_mode,
                        self.cursor_shape,
                        cx,
                    );
                }
            });
        }
        cx.notify();
    }

    fn to_state_proto(&self, cx: &AppContext) -> Option<proto::view::Variant> {
        let buffer = self.buffer.read(cx);
        let scroll_anchor = self.scroll_manager.anchor();
        let excerpts = buffer
            .read(cx)
            .excerpts()
            .map(|(id, buffer, range)| proto::Excerpt {
                id: id.to_proto(),
                buffer_id: buffer.remote_id(),
                context_start: Some(serialize_text_anchor(&range.context.start)),
                context_end: Some(serialize_text_anchor(&range.context.end)),
                primary_start: range
                    .primary
                    .as_ref()
                    .map(|range| serialize_text_anchor(&range.start)),
                primary_end: range
                    .primary
                    .as_ref()
                    .map(|range| serialize_text_anchor(&range.end)),
            })
            .collect();

        Some(proto::view::Variant::Editor(proto::view::Editor {
            singleton: buffer.is_singleton(),
            title: (!buffer.is_singleton()).then(|| buffer.title(cx).into()),
            excerpts,
            scroll_top_anchor: Some(serialize_anchor(&scroll_anchor.top_anchor)),
            scroll_x: scroll_anchor.offset.x(),
            scroll_y: scroll_anchor.offset.y(),
            selections: self
                .selections
                .disjoint_anchors()
                .iter()
                .map(serialize_selection)
                .collect(),
            pending_selection: self
                .selections
                .pending_anchor()
                .as_ref()
                .map(serialize_selection),
        }))
    }

    fn add_event_to_update_proto(
        &self,
        event: &Self::Event,
        update: &mut Option<proto::update_view::Variant>,
        cx: &AppContext,
    ) -> bool {
        let update =
            update.get_or_insert_with(|| proto::update_view::Variant::Editor(Default::default()));

        match update {
            proto::update_view::Variant::Editor(update) => match event {
                Event::ExcerptsAdded {
                    buffer,
                    predecessor,
                    excerpts,
                } => {
                    let buffer_id = buffer.read(cx).remote_id();
                    let mut excerpts = excerpts.iter();
                    if let Some((id, range)) = excerpts.next() {
                        update.inserted_excerpts.push(proto::ExcerptInsertion {
                            previous_excerpt_id: Some(predecessor.to_proto()),
                            excerpt: serialize_excerpt(buffer_id, id, range),
                        });
                        update.inserted_excerpts.extend(excerpts.map(|(id, range)| {
                            proto::ExcerptInsertion {
                                previous_excerpt_id: None,
                                excerpt: serialize_excerpt(buffer_id, id, range),
                            }
                        }))
                    }
                    true
                }
                Event::ExcerptsRemoved { ids } => {
                    update
                        .deleted_excerpts
                        .extend(ids.iter().map(ExcerptId::to_proto));
                    true
                }
                Event::ScrollPositionChanged { .. } => {
                    let scroll_anchor = self.scroll_manager.anchor();
                    update.scroll_top_anchor = Some(serialize_anchor(&scroll_anchor.top_anchor));
                    update.scroll_x = scroll_anchor.offset.x();
                    update.scroll_y = scroll_anchor.offset.y();
                    true
                }
                Event::SelectionsChanged { .. } => {
                    update.selections = self
                        .selections
                        .disjoint_anchors()
                        .iter()
                        .map(serialize_selection)
                        .collect();
                    update.pending_selection = self
                        .selections
                        .pending_anchor()
                        .as_ref()
                        .map(serialize_selection);
                    true
                }
                _ => false,
            },
        }
    }

    fn apply_update_proto(
        &mut self,
        project: &ModelHandle<Project>,
        message: update_view::Variant,
        cx: &mut ViewContext<Self>,
    ) -> Task<Result<()>> {
        let update_view::Variant::Editor(message) = message;
        let multibuffer = self.buffer.read(cx);
        let multibuffer = multibuffer.read(cx);

        let buffer_ids = message
            .inserted_excerpts
            .iter()
            .filter_map(|insertion| Some(insertion.excerpt.as_ref()?.buffer_id))
            .collect::<HashSet<_>>();

        let mut removals = message
            .deleted_excerpts
            .into_iter()
            .map(ExcerptId::from_proto)
            .collect::<Vec<_>>();
        removals.sort_by(|a, b| a.cmp(&b, &multibuffer));

        let selections = message
            .selections
            .into_iter()
            .filter_map(|selection| deserialize_selection(&multibuffer, selection))
            .collect::<Vec<_>>();
        let pending_selection = message
            .pending_selection
            .and_then(|selection| deserialize_selection(&multibuffer, selection));

        let scroll_top_anchor = message
            .scroll_top_anchor
            .and_then(|anchor| deserialize_anchor(&multibuffer, anchor));
        drop(multibuffer);

        let buffers = project.update(cx, |project, cx| {
            buffer_ids
                .into_iter()
                .map(|id| project.open_buffer_by_id(id, cx))
                .collect::<Vec<_>>()
        });

        let project = project.clone();
        cx.spawn(|this, mut cx| async move {
            let _buffers = try_join_all(buffers).await?;
            this.update(&mut cx, |this, cx| {
                this.buffer.update(cx, |multibuffer, cx| {
                    let mut insertions = message.inserted_excerpts.into_iter().peekable();
                    while let Some(insertion) = insertions.next() {
                        let Some(excerpt) = insertion.excerpt else { continue };
                        let Some(previous_excerpt_id) = insertion.previous_excerpt_id else { continue };
                        let buffer_id = excerpt.buffer_id;
                        let Some(buffer) = project.read(cx).buffer_for_id(buffer_id, cx) else { continue };

                        let adjacent_excerpts = iter::from_fn(|| {
                            let insertion = insertions.peek()?;
                            if insertion.previous_excerpt_id.is_none()
                                && insertion.excerpt.as_ref()?.buffer_id == buffer_id
                            {
                                insertions.next()?.excerpt
                            } else {
                                None
                            }
                        });

                        multibuffer.insert_excerpts_with_ids_after(
                            ExcerptId::from_proto(previous_excerpt_id),
                            buffer,
                            [excerpt]
                                .into_iter()
                                .chain(adjacent_excerpts)
                                .filter_map(|excerpt| {
                                    Some((
                                        ExcerptId::from_proto(excerpt.id),
                                        deserialize_excerpt_range(excerpt)?,
                                    ))
                                }),
                            cx,
                        );
                    }

                    multibuffer.remove_excerpts(removals, cx);
                });

                if !selections.is_empty() || pending_selection.is_some() {
                    this.set_selections_from_remote(selections, pending_selection, cx);
                    this.request_autoscroll_remotely(Autoscroll::newest(), cx);
                } else if let Some(anchor) = scroll_top_anchor {
                    this.set_scroll_anchor_remote(ScrollAnchor {
                        top_anchor: anchor,
                        offset: vec2f(message.scroll_x, message.scroll_y)
                    }, cx);
                }
            });
            Ok(())
        })
    }

    fn should_unfollow_on_event(event: &Self::Event, _: &AppContext) -> bool {
        match event {
            Event::Edited => true,
            Event::SelectionsChanged { local } => *local,
            Event::ScrollPositionChanged { local } => *local,
            _ => false,
        }
    }
}

fn serialize_excerpt(
    buffer_id: u64,
    id: &ExcerptId,
    range: &ExcerptRange<language::Anchor>,
) -> Option<proto::Excerpt> {
    Some(proto::Excerpt {
        id: id.to_proto(),
        buffer_id,
        context_start: Some(serialize_text_anchor(&range.context.start)),
        context_end: Some(serialize_text_anchor(&range.context.end)),
        primary_start: range
            .primary
            .as_ref()
            .map(|r| serialize_text_anchor(&r.start)),
        primary_end: range
            .primary
            .as_ref()
            .map(|r| serialize_text_anchor(&r.end)),
    })
}

fn serialize_selection(selection: &Selection<Anchor>) -> proto::Selection {
    proto::Selection {
        id: selection.id as u64,
        start: Some(serialize_anchor(&selection.start)),
        end: Some(serialize_anchor(&selection.end)),
        reversed: selection.reversed,
    }
}

fn serialize_anchor(anchor: &Anchor) -> proto::EditorAnchor {
    proto::EditorAnchor {
        excerpt_id: anchor.excerpt_id.to_proto(),
        anchor: Some(serialize_text_anchor(&anchor.text_anchor)),
    }
}

fn deserialize_excerpt_range(excerpt: proto::Excerpt) -> Option<ExcerptRange<language::Anchor>> {
    let context = {
        let start = language::proto::deserialize_anchor(excerpt.context_start?)?;
        let end = language::proto::deserialize_anchor(excerpt.context_end?)?;
        start..end
    };
    let primary = excerpt
        .primary_start
        .zip(excerpt.primary_end)
        .and_then(|(start, end)| {
            let start = language::proto::deserialize_anchor(start)?;
            let end = language::proto::deserialize_anchor(end)?;
            Some(start..end)
        });
    Some(ExcerptRange { context, primary })
}

fn deserialize_selection(
    buffer: &MultiBufferSnapshot,
    selection: proto::Selection,
) -> Option<Selection<Anchor>> {
    Some(Selection {
        id: selection.id as usize,
        start: deserialize_anchor(buffer, selection.start?)?,
        end: deserialize_anchor(buffer, selection.end?)?,
        reversed: selection.reversed,
        goal: SelectionGoal::None,
    })
}

fn deserialize_anchor(buffer: &MultiBufferSnapshot, anchor: proto::EditorAnchor) -> Option<Anchor> {
    let excerpt_id = ExcerptId::from_proto(anchor.excerpt_id);
    Some(Anchor {
        excerpt_id,
        text_anchor: language::proto::deserialize_anchor(anchor.anchor?)?,
        buffer_id: buffer.buffer_id_for_excerpt(excerpt_id),
    })
}

impl Item for Editor {
    fn navigate(&mut self, data: Box<dyn std::any::Any>, cx: &mut ViewContext<Self>) -> bool {
        if let Ok(data) = data.downcast::<NavigationData>() {
            let newest_selection = self.selections.newest::<Point>(cx);
            let buffer = self.buffer.read(cx).read(cx);
            let offset = if buffer.can_resolve(&data.cursor_anchor) {
                data.cursor_anchor.to_point(&buffer)
            } else {
                buffer.clip_point(data.cursor_position, Bias::Left)
            };

            let mut scroll_anchor = data.scroll_anchor;
            if !buffer.can_resolve(&scroll_anchor.top_anchor) {
                scroll_anchor.top_anchor = buffer.anchor_before(
                    buffer.clip_point(Point::new(data.scroll_top_row, 0), Bias::Left),
                );
            }

            drop(buffer);

            if newest_selection.head() == offset {
                false
            } else {
                let nav_history = self.nav_history.take();
                self.set_scroll_anchor(scroll_anchor, cx);
                self.change_selections(Some(Autoscroll::fit()), cx, |s| {
                    s.select_ranges([offset..offset])
                });
                self.nav_history = nav_history;
                true
            }
        } else {
            false
        }
    }

    fn tab_description<'a>(&'a self, detail: usize, cx: &'a AppContext) -> Option<Cow<'a, str>> {
        match path_for_buffer(&self.buffer, detail, true, cx)? {
            Cow::Borrowed(path) => Some(path.to_string_lossy()),
            Cow::Owned(path) => Some(path.to_string_lossy().to_string().into()),
        }
    }

    fn tab_content(
        &self,
        detail: Option<usize>,
        style: &theme::Tab,
        cx: &AppContext,
    ) -> ElementBox {
        Flex::row()
            .with_child(
                Label::new(self.title(cx).into(), style.label.clone())
                    .aligned()
                    .boxed(),
            )
            .with_children(detail.and_then(|detail| {
                let path = path_for_buffer(&self.buffer, detail, false, cx)?;
                let description = path.to_string_lossy();
                Some(
                    Label::new(
                        if description.len() > MAX_TAB_TITLE_LEN {
                            description[..MAX_TAB_TITLE_LEN].to_string() + "…"
                        } else {
                            description.into()
                        },
                        style.description.text.clone(),
                    )
                    .contained()
                    .with_style(style.description.container)
                    .aligned()
                    .boxed(),
                )
            }))
            .boxed()
    }

    fn for_each_project_item(&self, cx: &AppContext, f: &mut dyn FnMut(usize, &dyn project::Item)) {
        self.buffer
            .read(cx)
            .for_each_buffer(|buffer| f(buffer.id(), buffer.read(cx)));
    }

    fn is_singleton(&self, cx: &AppContext) -> bool {
        self.buffer.read(cx).is_singleton()
    }

    fn clone_on_split(&self, _workspace_id: WorkspaceId, cx: &mut ViewContext<Self>) -> Option<Self>
    where
        Self: Sized,
    {
        Some(self.clone(cx))
    }

    fn set_nav_history(&mut self, history: ItemNavHistory, _: &mut ViewContext<Self>) {
        self.nav_history = Some(history);
    }

    fn deactivated(&mut self, cx: &mut ViewContext<Self>) {
        let selection = self.selections.newest_anchor();
        self.push_to_nav_history(selection.head(), None, cx);
    }

    fn workspace_deactivated(&mut self, cx: &mut ViewContext<Self>) {
        hide_link_definition(self, cx);
        self.link_go_to_definition_state.last_mouse_location = None;
    }

    fn is_dirty(&self, cx: &AppContext) -> bool {
        self.buffer().read(cx).read(cx).is_dirty()
    }

    fn has_conflict(&self, cx: &AppContext) -> bool {
        self.buffer().read(cx).read(cx).has_conflict()
    }

    fn can_save(&self, cx: &AppContext) -> bool {
        let buffer = &self.buffer().read(cx);
        if let Some(buffer) = buffer.as_singleton() {
            buffer.read(cx).project_path(cx).is_some()
        } else {
            true
        }
    }

    fn save(
        &mut self,
        project: ModelHandle<Project>,
        cx: &mut ViewContext<Self>,
    ) -> Task<Result<()>> {
        self.report_event("save editor", cx);

        let buffer = self.buffer().clone();
        let buffers = buffer.read(cx).all_buffers();
        let mut timeout = cx.background().timer(FORMAT_TIMEOUT).fuse();
        let format = project.update(cx, |project, cx| {
            project.format(buffers, true, FormatTrigger::Save, cx)
        });
        cx.spawn(|_, mut cx| async move {
            let transaction = futures::select_biased! {
                _ = timeout => {
                    log::warn!("timed out waiting for formatting");
                    None
                }
                transaction = format.log_err().fuse() => transaction,
            };

            buffer
                .update(&mut cx, |buffer, cx| {
                    if let Some(transaction) = transaction {
                        if !buffer.is_singleton() {
                            buffer.push_transaction(&transaction.0);
                        }
                    }

                    buffer.save(cx)
                })
                .await?;
            Ok(())
        })
    }

    fn save_as(
        &mut self,
        project: ModelHandle<Project>,
        abs_path: PathBuf,
        cx: &mut ViewContext<Self>,
    ) -> Task<Result<()>> {
        let buffer = self
            .buffer()
            .read(cx)
            .as_singleton()
            .expect("cannot call save_as on an excerpt list");

        project.update(cx, |project, cx| {
            project.save_buffer_as(buffer, abs_path, cx)
        })
    }

    fn reload(
        &mut self,
        project: ModelHandle<Project>,
        cx: &mut ViewContext<Self>,
    ) -> Task<Result<()>> {
        let buffer = self.buffer().clone();
        let buffers = self.buffer.read(cx).all_buffers();
        let reload_buffers =
            project.update(cx, |project, cx| project.reload_buffers(buffers, true, cx));
        cx.spawn(|this, mut cx| async move {
            let transaction = reload_buffers.log_err().await;
            this.update(&mut cx, |editor, cx| {
                editor.request_autoscroll(Autoscroll::fit(), cx)
            });
            buffer.update(&mut cx, |buffer, _| {
                if let Some(transaction) = transaction {
                    if !buffer.is_singleton() {
                        buffer.push_transaction(&transaction.0);
                    }
                }
            });
            Ok(())
        })
    }

    fn git_diff_recalc(
        &mut self,
        _project: ModelHandle<Project>,
        cx: &mut ViewContext<Self>,
    ) -> Task<Result<()>> {
        self.buffer().update(cx, |multibuffer, cx| {
            multibuffer.git_diff_recalc(cx);
        });
        Task::ready(Ok(()))
    }

    fn to_item_events(event: &Self::Event) -> Vec<ItemEvent> {
        let mut result = Vec::new();
        match event {
            Event::Closed => result.push(ItemEvent::CloseItem),
            Event::Saved | Event::TitleChanged => {
                result.push(ItemEvent::UpdateTab);
                result.push(ItemEvent::UpdateBreadcrumbs);
            }
            Event::Reparsed => {
                result.push(ItemEvent::UpdateBreadcrumbs);
            }
            Event::SelectionsChanged { local } if *local => {
                result.push(ItemEvent::UpdateBreadcrumbs);
            }
            Event::DirtyChanged => {
                result.push(ItemEvent::UpdateTab);
            }
            Event::BufferEdited => {
                result.push(ItemEvent::Edit);
                result.push(ItemEvent::UpdateBreadcrumbs);
            }
            _ => {}
        }
        result
    }

    fn as_searchable(&self, handle: &ViewHandle<Self>) -> Option<Box<dyn SearchableItemHandle>> {
        Some(Box::new(handle.clone()))
    }

    fn breadcrumb_location(&self) -> ToolbarItemLocation {
        ToolbarItemLocation::PrimaryLeft { flex: None }
    }

    fn breadcrumbs(&self, theme: &theme::Theme, cx: &AppContext) -> Option<Vec<ElementBox>> {
        let cursor = self.selections.newest_anchor().head();
        let multibuffer = &self.buffer().read(cx);
        let (buffer_id, symbols) =
            multibuffer.symbols_containing(cursor, Some(&theme.editor.syntax), cx)?;
        let buffer = multibuffer.buffer(buffer_id)?;

        let buffer = buffer.read(cx);
        let filename = buffer
            .snapshot()
            .resolve_file_path(
                cx,
                self.project
                    .as_ref()
                    .map(|project| project.read(cx).visible_worktrees(cx).count() > 1)
                    .unwrap_or_default(),
            )
            .map(|path| path.to_string_lossy().to_string())
            .unwrap_or_else(|| "untitled".to_string());

        let mut breadcrumbs = vec![Label::new(filename, theme.breadcrumbs.text.clone()).boxed()];
        breadcrumbs.extend(symbols.into_iter().map(|symbol| {
            Text::new(symbol.text, theme.breadcrumbs.text.clone())
                .with_highlights(symbol.highlight_ranges)
                .boxed()
        }));
        Some(breadcrumbs)
    }

    fn added_to_workspace(&mut self, workspace: &mut Workspace, cx: &mut ViewContext<Self>) {
        let workspace_id = workspace.database_id();
        let item_id = cx.view_id();
        self.workspace_id = Some(workspace_id);

        fn serialize(
            buffer: ModelHandle<Buffer>,
            workspace_id: WorkspaceId,
            item_id: ItemId,
            cx: &mut MutableAppContext,
        ) {
            if let Some(file) = buffer.read(cx).file().and_then(|file| file.as_local()) {
                let path = file.abs_path(cx);

                cx.background()
                    .spawn(async move {
                        DB.save_path(item_id, workspace_id, path.clone())
                            .await
                            .log_err()
                    })
                    .detach();
            }
        }

        if let Some(buffer) = self.buffer().read(cx).as_singleton() {
            serialize(buffer.clone(), workspace_id, item_id, cx);

            cx.subscribe(&buffer, |this, buffer, event, cx| {
                if let Some(workspace_id) = this.workspace_id {
                    if let language::Event::FileHandleChanged = event {
                        serialize(buffer, workspace_id, cx.view_id(), cx);
                    }
                }
            })
            .detach();
        }
    }

    fn serialized_item_kind() -> Option<&'static str> {
        Some("Editor")
    }

    fn deserialize(
        project: ModelHandle<Project>,
        _workspace: WeakViewHandle<Workspace>,
        workspace_id: workspace::WorkspaceId,
        item_id: ItemId,
        cx: &mut ViewContext<Pane>,
    ) -> Task<Result<ViewHandle<Self>>> {
        let project_item: Result<_> = project.update(cx, |project, cx| {
            // Look up the path with this key associated, create a self with that path
            let path = DB
                .get_path(item_id, workspace_id)?
                .context("No path stored for this editor")?;

            let (worktree, path) = project
                .find_local_worktree(&path, cx)
                .with_context(|| format!("No worktree for path: {path:?}"))?;
            let project_path = ProjectPath {
                worktree_id: worktree.read(cx).id(),
                path: path.into(),
            };

            Ok(project.open_path(project_path, cx))
        });

        project_item
            .map(|project_item| {
                cx.spawn(|pane, mut cx| async move {
                    let (_, project_item) = project_item.await?;
                    let buffer = project_item
                        .downcast::<Buffer>()
                        .context("Project item at stored path was not a buffer")?;

                    Ok(cx.update(|cx| {
                        cx.add_view(pane, |cx| {
                            let mut editor = Editor::for_buffer(buffer, Some(project), cx);
                            editor.read_scroll_position_from_db(item_id, workspace_id, cx);
                            editor
                        })
                    }))
                })
            })
            .unwrap_or_else(|error| Task::ready(Err(error)))
    }
}

impl ProjectItem for Editor {
    type Item = Buffer;

    fn for_project_item(
        project: ModelHandle<Project>,
        buffer: ModelHandle<Buffer>,
        cx: &mut ViewContext<Self>,
    ) -> Self {
        Self::for_buffer(buffer, Some(project), cx)
    }
}

enum BufferSearchHighlights {}
impl SearchableItem for Editor {
    type Match = Range<Anchor>;

    fn to_search_event(event: &Self::Event) -> Option<SearchEvent> {
        match event {
            Event::BufferEdited => Some(SearchEvent::MatchesInvalidated),
            Event::SelectionsChanged { .. } => Some(SearchEvent::ActiveMatchChanged),
            _ => None,
        }
    }

    fn clear_matches(&mut self, cx: &mut ViewContext<Self>) {
        self.clear_background_highlights::<BufferSearchHighlights>(cx);
    }

    fn update_matches(&mut self, matches: Vec<Range<Anchor>>, cx: &mut ViewContext<Self>) {
        self.highlight_background::<BufferSearchHighlights>(
            matches,
            |theme| theme.search.match_background,
            cx,
        );
    }

    fn query_suggestion(&mut self, cx: &mut ViewContext<Self>) -> String {
        let display_map = self.snapshot(cx).display_snapshot;
        let selection = self.selections.newest::<usize>(cx);
        if selection.start == selection.end {
            let point = selection.start.to_display_point(&display_map);
            let range = surrounding_word(&display_map, point);
            let range = range.start.to_offset(&display_map, Bias::Left)
                ..range.end.to_offset(&display_map, Bias::Right);
            let text: String = display_map.buffer_snapshot.text_for_range(range).collect();
            if text.trim().is_empty() {
                String::new()
            } else {
                text
            }
        } else {
            display_map
                .buffer_snapshot
                .text_for_range(selection.start..selection.end)
                .collect()
        }
    }

    fn activate_match(
        &mut self,
        index: usize,
        matches: Vec<Range<Anchor>>,
        cx: &mut ViewContext<Self>,
    ) {
        self.unfold_ranges([matches[index].clone()], false, cx);
        self.change_selections(Some(Autoscroll::fit()), cx, |s| {
            s.select_ranges([matches[index].clone()])
        });
    }

    fn match_index_for_direction(
        &mut self,
        matches: &Vec<Range<Anchor>>,
        mut current_index: usize,
        direction: Direction,
        cx: &mut ViewContext<Self>,
    ) -> usize {
        let buffer = self.buffer().read(cx).snapshot(cx);
        let cursor = self.selections.newest_anchor().head();
        if matches[current_index].start.cmp(&cursor, &buffer).is_gt() {
            if direction == Direction::Prev {
                if current_index == 0 {
                    current_index = matches.len() - 1;
                } else {
                    current_index -= 1;
                }
            }
        } else if matches[current_index].end.cmp(&cursor, &buffer).is_lt() {
            if direction == Direction::Next {
                current_index = 0;
            }
        } else if direction == Direction::Prev {
            if current_index == 0 {
                current_index = matches.len() - 1;
            } else {
                current_index -= 1;
            }
        } else if direction == Direction::Next {
            if current_index == matches.len() - 1 {
                current_index = 0
            } else {
                current_index += 1;
            }
        };
        current_index
    }

    fn find_matches(
        &mut self,
        query: project::search::SearchQuery,
        cx: &mut ViewContext<Self>,
    ) -> Task<Vec<Range<Anchor>>> {
        let buffer = self.buffer().read(cx).snapshot(cx);
        cx.background().spawn(async move {
            let mut ranges = Vec::new();
            if let Some((_, _, excerpt_buffer)) = buffer.as_singleton() {
                ranges.extend(
                    query
                        .search(excerpt_buffer.as_rope())
                        .await
                        .into_iter()
                        .map(|range| {
                            buffer.anchor_after(range.start)..buffer.anchor_before(range.end)
                        }),
                );
            } else {
                for excerpt in buffer.excerpt_boundaries_in_range(0..buffer.len()) {
                    let excerpt_range = excerpt.range.context.to_offset(&excerpt.buffer);
                    let rope = excerpt.buffer.as_rope().slice(excerpt_range.clone());
                    ranges.extend(query.search(&rope).await.into_iter().map(|range| {
                        let start = excerpt
                            .buffer
                            .anchor_after(excerpt_range.start + range.start);
                        let end = excerpt
                            .buffer
                            .anchor_before(excerpt_range.start + range.end);
                        buffer.anchor_in_excerpt(excerpt.id.clone(), start)
                            ..buffer.anchor_in_excerpt(excerpt.id.clone(), end)
                    }));
                }
            }
            ranges
        })
    }

    fn active_match_index(
        &mut self,
        matches: Vec<Range<Anchor>>,
        cx: &mut ViewContext<Self>,
    ) -> Option<usize> {
        active_match_index(
            &matches,
            &self.selections.newest_anchor().head(),
            &self.buffer().read(cx).snapshot(cx),
        )
    }
}

pub fn active_match_index(
    ranges: &[Range<Anchor>],
    cursor: &Anchor,
    buffer: &MultiBufferSnapshot,
) -> Option<usize> {
    if ranges.is_empty() {
        None
    } else {
        match ranges.binary_search_by(|probe| {
            if probe.end.cmp(cursor, &*buffer).is_lt() {
                Ordering::Less
            } else if probe.start.cmp(cursor, &*buffer).is_gt() {
                Ordering::Greater
            } else {
                Ordering::Equal
            }
        }) {
            Ok(i) | Err(i) => Some(cmp::min(i, ranges.len() - 1)),
        }
    }
}

pub struct CursorPosition {
    position: Option<Point>,
    selected_count: usize,
    _observe_active_editor: Option<Subscription>,
}

impl Default for CursorPosition {
    fn default() -> Self {
        Self::new()
    }
}

impl CursorPosition {
    pub fn new() -> Self {
        Self {
            position: None,
            selected_count: 0,
            _observe_active_editor: None,
        }
    }

    fn update_position(&mut self, editor: ViewHandle<Editor>, cx: &mut ViewContext<Self>) {
        let editor = editor.read(cx);
        let buffer = editor.buffer().read(cx).snapshot(cx);

        self.selected_count = 0;
        let mut last_selection: Option<Selection<usize>> = None;
        for selection in editor.selections.all::<usize>(cx) {
            self.selected_count += selection.end - selection.start;
            if last_selection
                .as_ref()
                .map_or(true, |last_selection| selection.id > last_selection.id)
            {
                last_selection = Some(selection);
            }
        }
        self.position = last_selection.map(|s| s.head().to_point(&buffer));

        cx.notify();
    }
}

impl Entity for CursorPosition {
    type Event = ();
}

impl View for CursorPosition {
    fn ui_name() -> &'static str {
        "CursorPosition"
    }

    fn render(&mut self, cx: &mut RenderContext<Self>) -> ElementBox {
        if let Some(position) = self.position {
            let theme = &cx.global::<Settings>().theme.workspace.status_bar;
            let mut text = format!("{},{}", position.row + 1, position.column + 1);
            if self.selected_count > 0 {
                write!(text, " ({} selected)", self.selected_count).unwrap();
            }
            Label::new(text, theme.cursor_position.clone()).boxed()
        } else {
            Empty::new().boxed()
        }
    }
}

impl StatusItemView for CursorPosition {
    fn set_active_pane_item(
        &mut self,
        active_pane_item: Option<&dyn ItemHandle>,
        cx: &mut ViewContext<Self>,
    ) {
        if let Some(editor) = active_pane_item.and_then(|item| item.downcast::<Editor>()) {
            self._observe_active_editor = Some(cx.observe(&editor, Self::update_position));
            self.update_position(editor, cx);
        } else {
            self.position = None;
            self._observe_active_editor = None;
        }

        cx.notify();
    }
}

fn path_for_buffer<'a>(
    buffer: &ModelHandle<MultiBuffer>,
    height: usize,
    include_filename: bool,
    cx: &'a AppContext,
) -> Option<Cow<'a, Path>> {
    let file = buffer.read(cx).as_singleton()?.read(cx).file()?;
    path_for_file(file.as_ref(), height, include_filename, cx)
}

fn path_for_file<'a>(
    file: &'a dyn language::File,
    mut height: usize,
    include_filename: bool,
    cx: &'a AppContext,
) -> Option<Cow<'a, Path>> {
    // Ensure we always render at least the filename.
    height += 1;

    let mut prefix = file.path().as_ref();
    while height > 0 {
        if let Some(parent) = prefix.parent() {
            prefix = parent;
            height -= 1;
        } else {
            break;
        }
    }

    // Here we could have just always used `full_path`, but that is very
    // allocation-heavy and so we try to use a `Cow<Path>` if we haven't
    // traversed all the way up to the worktree's root.
    if height > 0 {
        let full_path = file.full_path(cx);
        if include_filename {
            Some(full_path.into())
        } else {
            Some(full_path.parent()?.to_path_buf().into())
        }
    } else {
        let mut path = file.path().strip_prefix(prefix).ok()?;
        if !include_filename {
            path = path.parent()?;
        }
        Some(path.into())
    }
}

#[cfg(test)]
mod tests {
    use super::*;
    use gpui::MutableAppContext;
    use language::RopeFingerprint;
    use std::{
        path::{Path, PathBuf},
        sync::Arc,
        time::SystemTime,
    };

    #[gpui::test]
    fn test_path_for_file(cx: &mut MutableAppContext) {
        let file = TestFile {
            path: Path::new("").into(),
            full_path: PathBuf::from(""),
        };
        assert_eq!(path_for_file(&file, 0, false, cx), None);
    }

    struct TestFile {
        path: Arc<Path>,
        full_path: PathBuf,
    }

    impl language::File for TestFile {
        fn path(&self) -> &Arc<Path> {
            &self.path
        }

        fn full_path(&self, _: &gpui::AppContext) -> PathBuf {
            self.full_path.clone()
        }

        fn as_local(&self) -> Option<&dyn language::LocalFile> {
            todo!()
        }

        fn mtime(&self) -> SystemTime {
            todo!()
        }

        fn file_name<'a>(&'a self, _: &'a gpui::AppContext) -> &'a std::ffi::OsStr {
            todo!()
        }

        fn is_deleted(&self) -> bool {
            todo!()
        }

        fn save(
            &self,
            _: u64,
            _: language::Rope,
            _: clock::Global,
            _: project::LineEnding,
            _: &mut MutableAppContext,
        ) -> gpui::Task<anyhow::Result<(clock::Global, RopeFingerprint, SystemTime)>> {
            todo!()
        }

        fn as_any(&self) -> &dyn std::any::Any {
            todo!()
        }

        fn to_proto(&self) -> rpc::proto::File {
            todo!()
        }
    }
}<|MERGE_RESOLUTION|>--- conflicted
+++ resolved
@@ -8,22 +8,15 @@
 use collections::HashSet;
 use futures::future::try_join_all;
 use futures::FutureExt;
-
 use gpui::{
     elements::*, geometry::vector::vec2f, AppContext, Entity, ModelHandle, MutableAppContext,
     RenderContext, Subscription, Task, View, ViewContext, ViewHandle, WeakViewHandle,
 };
-<<<<<<< HEAD
 use language::{
-    proto::serialize_anchor as serialize_text_anchor, Bias, Buffer, File as _, OffsetRangeExt,
-    Point, SelectionGoal,
+    proto::serialize_anchor as serialize_text_anchor, Bias, Buffer, OffsetRangeExt, Point,
+    SelectionGoal,
 };
-use project::{File, FormatTrigger, Project, ProjectEntryId, ProjectPath};
-=======
-use language::proto::serialize_anchor as serialize_text_anchor;
-use language::{Bias, Buffer, OffsetRangeExt, Point, SelectionGoal};
 use project::{FormatTrigger, Item as _, Project, ProjectPath};
->>>>>>> 5189dea3
 use rpc::proto::{self, update_view};
 use settings::Settings;
 use std::{
