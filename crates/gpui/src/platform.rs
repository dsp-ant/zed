mod event;
#[cfg(target_os = "macos")]
pub mod mac;
pub mod test;
pub mod current {
    #[cfg(target_os = "macos")]
    pub use super::mac::*;
}

use crate::{
    executor,
    fonts::{FontId, GlyphId, Metrics as FontMetrics, Properties as FontProperties},
    geometry::{
        rect::{RectF, RectI},
        vector::Vector2F,
    },
    text_layout::{LineLayout, RunStyle},
    AnyAction, ClipboardItem, Menu, Scene,
};
use anyhow::Result;
use async_task::Runnable;
pub use event::Event;
use postage::oneshot;
use std::{
    any::Any,
    path::{Path, PathBuf},
    rc::Rc,
    sync::Arc,
};
use time::UtcOffset;

pub trait Platform: Send + Sync {
    fn dispatcher(&self) -> Arc<dyn Dispatcher>;
    fn fonts(&self) -> Arc<dyn FontSystem>;

    fn activate(&self, ignoring_other_apps: bool);
    fn open_window(
        &self,
        id: usize,
        options: WindowOptions,
        executor: Rc<executor::Foreground>,
    ) -> Box<dyn Window>;
    fn key_window_id(&self) -> Option<usize>;
    fn quit(&self);

    fn write_to_clipboard(&self, item: ClipboardItem);
    fn read_from_clipboard(&self) -> Option<ClipboardItem>;
    fn open_url(&self, url: &str);

    fn write_credentials(&self, url: &str, username: &str, password: &[u8]) -> Result<()>;
    fn read_credentials(&self, url: &str) -> Result<Option<(String, Vec<u8>)>>;
    fn delete_credentials(&self, url: &str) -> Result<()>;

    fn set_cursor_style(&self, style: CursorStyle);

    fn local_timezone(&self) -> UtcOffset;

    fn path_for_resource(&self, name: Option<&str>, extension: Option<&str>) -> Result<PathBuf>;
}

pub(crate) trait ForegroundPlatform {
    fn on_become_active(&self, callback: Box<dyn FnMut()>);
    fn on_resign_active(&self, callback: Box<dyn FnMut()>);
    fn on_quit(&self, callback: Box<dyn FnMut()>);
    fn on_event(&self, callback: Box<dyn FnMut(Event) -> bool>);
    fn on_open_files(&self, callback: Box<dyn FnMut(Vec<PathBuf>)>);
    fn run(&self, on_finish_launching: Box<dyn FnOnce() -> ()>);

    fn on_menu_command(&self, callback: Box<dyn FnMut(&dyn AnyAction)>);
    fn set_menus(&self, menus: Vec<Menu>);
    fn prompt_for_paths(
        &self,
        options: PathPromptOptions,
    ) -> oneshot::Receiver<Option<Vec<PathBuf>>>;
    fn prompt_for_new_path(&self, directory: &Path) -> oneshot::Receiver<Option<PathBuf>>;
}

pub trait Dispatcher: Send + Sync {
    fn is_main_thread(&self) -> bool;
    fn run_on_main_thread(&self, task: Runnable);
}

pub trait Window: WindowContext {
    fn as_any_mut(&mut self) -> &mut dyn Any;
    fn on_event(&mut self, callback: Box<dyn FnMut(Event)>);
    fn on_resize(&mut self, callback: Box<dyn FnMut()>);
    fn on_close(&mut self, callback: Box<dyn FnOnce()>);
<<<<<<< HEAD
    fn prompt(&self, level: PromptLevel, msg: &str, answers: &[&str]) -> oneshot::Receiver<usize>;
=======
    fn prompt(
        &self,
        level: PromptLevel,
        msg: &str,
        answers: &[&str],
        done_fn: Box<dyn FnOnce(usize)>,
    );
    fn activate(&self);
>>>>>>> 1c21b516
}

pub trait WindowContext {
    fn size(&self) -> Vector2F;
    fn scale_factor(&self) -> f32;
    fn titlebar_height(&self) -> f32;
    fn present_scene(&mut self, scene: Scene);
}

#[derive(Debug)]
pub struct WindowOptions<'a> {
    pub bounds: WindowBounds,
    pub title: Option<&'a str>,
    pub titlebar_appears_transparent: bool,
    pub traffic_light_position: Option<Vector2F>,
}

#[derive(Debug)]
pub enum WindowBounds {
    Maximized,
    Fixed(RectF),
}

pub struct PathPromptOptions {
    pub files: bool,
    pub directories: bool,
    pub multiple: bool,
}

pub enum PromptLevel {
    Info,
    Warning,
    Critical,
}

#[derive(Copy, Clone, Debug)]
pub enum CursorStyle {
    Arrow,
    ResizeLeftRight,
    PointingHand,
}

pub trait FontSystem: Send + Sync {
    fn add_fonts(&self, fonts: &[Arc<Vec<u8>>]) -> anyhow::Result<()>;
    fn load_family(&self, name: &str) -> anyhow::Result<Vec<FontId>>;
    fn select_font(
        &self,
        font_ids: &[FontId],
        properties: &FontProperties,
    ) -> anyhow::Result<FontId>;
    fn font_metrics(&self, font_id: FontId) -> FontMetrics;
    fn typographic_bounds(&self, font_id: FontId, glyph_id: GlyphId) -> anyhow::Result<RectF>;
    fn advance(&self, font_id: FontId, glyph_id: GlyphId) -> anyhow::Result<Vector2F>;
    fn glyph_for_char(&self, font_id: FontId, ch: char) -> Option<GlyphId>;
    fn rasterize_glyph(
        &self,
        font_id: FontId,
        font_size: f32,
        glyph_id: GlyphId,
        subpixel_shift: Vector2F,
        scale_factor: f32,
    ) -> Option<(RectI, Vec<u8>)>;
    fn layout_line(&self, text: &str, font_size: f32, runs: &[(usize, RunStyle)]) -> LineLayout;
    fn wrap_line(&self, text: &str, font_id: FontId, font_size: f32, width: f32) -> Vec<usize>;
}

impl<'a> Default for WindowOptions<'a> {
    fn default() -> Self {
        Self {
            bounds: WindowBounds::Maximized,
            title: Default::default(),
            titlebar_appears_transparent: Default::default(),
            traffic_light_position: Default::default(),
        }
    }
}<|MERGE_RESOLUTION|>--- conflicted
+++ resolved
@@ -85,18 +85,8 @@
     fn on_event(&mut self, callback: Box<dyn FnMut(Event)>);
     fn on_resize(&mut self, callback: Box<dyn FnMut()>);
     fn on_close(&mut self, callback: Box<dyn FnOnce()>);
-<<<<<<< HEAD
     fn prompt(&self, level: PromptLevel, msg: &str, answers: &[&str]) -> oneshot::Receiver<usize>;
-=======
-    fn prompt(
-        &self,
-        level: PromptLevel,
-        msg: &str,
-        answers: &[&str],
-        done_fn: Box<dyn FnOnce(usize)>,
-    );
     fn activate(&self);
->>>>>>> 1c21b516
 }
 
 pub trait WindowContext {
