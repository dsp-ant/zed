--- conflicted
+++ resolved
@@ -87,11 +87,8 @@
 };
 
 pub use fs2::*;
-<<<<<<< HEAD
-=======
 #[cfg(any(test, feature = "test-support"))]
 pub use prettier2::FORMAT_SUFFIX as TEST_PRETTIER_FORMAT_SUFFIX;
->>>>>>> ed5f1d3b
 pub use worktree::*;
 
 const MAX_SERVER_REINSTALL_ATTEMPT_COUNT: u64 = 4;
@@ -863,12 +860,12 @@
         fs: Arc<dyn Fs>,
         root_paths: impl IntoIterator<Item = &Path>,
         cx: &mut gpui2::TestAppContext,
-    ) -> Handle<Project> {
+    ) -> Model<Project> {
         let mut languages = LanguageRegistry::test();
         languages.set_executor(cx.executor().clone());
         let http_client = util::http::FakeHttpClient::with_404_response();
         let client = cx.update(|cx| client2::Client::new(http_client.clone(), cx));
-        let user_store = cx.entity(|cx| UserStore::new(client.clone(), http_client, cx));
+        let user_store = cx.build_model(|cx| UserStore::new(client.clone(), http_client, cx));
         let project = cx.update(|cx| {
             Project::local(
                 client,
