mod char_bag;
pub(crate) mod fuzzy;
mod ignore;

use self::{char_bag::CharBag, ignore::IgnoreStack};
use crate::{
    editor::{self, Buffer, History, Operation, Rope},
    fs::{self, Fs},
    language::LanguageRegistry,
    rpc::{self, proto},
    sum_tree::{self, Cursor, Edit, SumTree},
    time::{self, ReplicaId},
    util::Bias,
};
use ::ignore::gitignore::Gitignore;
use anyhow::{anyhow, Result};
use futures::{Stream, StreamExt};
pub use fuzzy::{match_paths, PathMatch};
use gpui::{
    executor, AppContext, AsyncAppContext, Entity, ModelContext, ModelHandle, MutableAppContext,
    Task, WeakModelHandle,
};
use lazy_static::lazy_static;
use parking_lot::Mutex;
use postage::{
    prelude::{Sink as _, Stream as _},
    watch,
};
use smol::channel::{self, Sender};
use std::{
    cmp::{self, Ordering},
    collections::HashMap,
    convert::{TryFrom, TryInto},
    ffi::{OsStr, OsString},
    fmt,
    future::Future,
    ops::Deref,
    path::{Path, PathBuf},
    sync::{
        atomic::{AtomicUsize, Ordering::SeqCst},
        Arc,
    },
    time::{Duration, SystemTime},
};
use zrpc::{ForegroundRouter, PeerId, TypedEnvelope};

lazy_static! {
    static ref GITIGNORE: &'static OsStr = OsStr::new(".gitignore");
}

pub fn init(cx: &mut MutableAppContext, rpc: &rpc::Client, router: &mut ForegroundRouter) {
    rpc.on_message(router, remote::add_peer, cx);
    rpc.on_message(router, remote::remove_peer, cx);
    rpc.on_message(router, remote::update_worktree, cx);
    rpc.on_message(router, remote::open_buffer, cx);
    rpc.on_message(router, remote::close_buffer, cx);
    rpc.on_message(router, remote::update_buffer, cx);
    rpc.on_message(router, remote::buffer_saved, cx);
    rpc.on_message(router, remote::save_buffer, cx);
}

#[derive(Clone, Debug)]
enum ScanState {
    Idle,
    Scanning,
    Err(Arc<anyhow::Error>),
}

pub enum Worktree {
    Local(LocalWorktree),
    Remote(RemoteWorktree),
}

impl Entity for Worktree {
    type Event = ();

    fn release(&mut self, cx: &mut MutableAppContext) {
        let rpc = match self {
            Self::Local(tree) => tree.rpc.clone(),
            Self::Remote(tree) => Some((tree.rpc.clone(), tree.remote_id)),
        };

        if let Some((rpc, worktree_id)) = rpc {
            cx.spawn(|_| async move {
                rpc.state
                    .write()
                    .await
                    .shared_worktrees
                    .remove(&worktree_id);
                if let Err(err) = rpc.send(proto::CloseWorktree { worktree_id }).await {
                    log::error!("error closing worktree {}: {}", worktree_id, err);
                }
            })
            .detach();
        }
    }
}

impl Worktree {
    pub async fn open_local(
        path: impl Into<Arc<Path>>,
        languages: Arc<LanguageRegistry>,
        fs: Arc<dyn Fs>,
        cx: &mut AsyncAppContext,
    ) -> Result<ModelHandle<Self>> {
        let (tree, scan_states_tx) = LocalWorktree::new(path, languages, fs.clone(), cx).await?;
        tree.update(cx, |tree, cx| {
            let tree = tree.as_local_mut().unwrap();
            let abs_path = tree.snapshot.abs_path.clone();
            let background_snapshot = tree.background_snapshot.clone();
            let background = cx.background().clone();
            tree._background_scanner_task = Some(cx.background().spawn(async move {
                let events = fs.watch(&abs_path, Duration::from_millis(100)).await;
                let scanner =
                    BackgroundScanner::new(background_snapshot, scan_states_tx, fs, background);
                scanner.run(events).await;
            }));
        });
        Ok(tree)
    }

    pub async fn open_remote(
        rpc: rpc::Client,
        id: u64,
        access_token: String,
        languages: Arc<LanguageRegistry>,
        cx: &mut AsyncAppContext,
    ) -> Result<ModelHandle<Self>> {
        let response = rpc
            .request(proto::OpenWorktree {
                worktree_id: id,
                access_token,
            })
            .await?;

        Worktree::remote(response, rpc, languages, cx).await
    }

    async fn remote(
        open_response: proto::OpenWorktreeResponse,
        rpc: rpc::Client,
        languages: Arc<LanguageRegistry>,
        cx: &mut AsyncAppContext,
    ) -> Result<ModelHandle<Self>> {
        let worktree = open_response
            .worktree
            .ok_or_else(|| anyhow!("empty worktree"))?;

        let remote_id = open_response.worktree_id;
        let replica_id = open_response.replica_id as ReplicaId;
        let peers = open_response.peers;
        let root_char_bag: CharBag = worktree
            .root_name
            .chars()
            .map(|c| c.to_ascii_lowercase())
            .collect();
        let root_name = worktree.root_name.clone();
        let (entries_by_path, entries_by_id) = cx
            .background()
            .spawn(async move {
                let mut entries_by_path_edits = Vec::new();
                let mut entries_by_id_edits = Vec::new();
                for entry in worktree.entries {
                    match Entry::try_from((&root_char_bag, entry)) {
                        Ok(entry) => {
                            entries_by_id_edits.push(Edit::Insert(PathEntry {
                                id: entry.id,
                                path: entry.path.clone(),
                                scan_id: 0,
                            }));
                            entries_by_path_edits.push(Edit::Insert(entry));
                        }
                        Err(err) => log::warn!("error for remote worktree entry {:?}", err),
                    }
                }

                let mut entries_by_path = SumTree::new();
                let mut entries_by_id = SumTree::new();
                entries_by_path.edit(entries_by_path_edits, &());
                entries_by_id.edit(entries_by_id_edits, &());
                (entries_by_path, entries_by_id)
            })
            .await;

        let worktree = cx.update(|cx| {
            cx.add_model(|cx: &mut ModelContext<Worktree>| {
                let snapshot = Snapshot {
                    id: cx.model_id(),
                    scan_id: 0,
                    abs_path: Path::new("").into(),
                    root_name,
                    root_char_bag,
                    ignores: Default::default(),
                    entries_by_path,
                    entries_by_id,
                    removed_entry_ids: Default::default(),
                    next_entry_id: Default::default(),
                };

                let (updates_tx, mut updates_rx) = postage::mpsc::channel(64);
                let (mut snapshot_tx, snapshot_rx) = watch::channel_with(snapshot.clone());

                cx.background()
                    .spawn(async move {
                        while let Some(update) = updates_rx.recv().await {
                            let mut snapshot = snapshot_tx.borrow().clone();
                            if let Err(error) = snapshot.apply_update(update) {
                                log::error!("error applying worktree update: {}", error);
                            }
                            *snapshot_tx.borrow_mut() = snapshot;
                        }
                    })
                    .detach();

                {
                    let mut snapshot_rx = snapshot_rx.clone();
                    cx.spawn_weak(|this, mut cx| async move {
                        while let Some(_) = snapshot_rx.recv().await {
                            if let Some(this) = cx.read(|cx| this.upgrade(cx)) {
                                this.update(&mut cx, |this, cx| this.poll_snapshot(cx));
                            } else {
                                break;
                            }
                        }
                    })
                    .detach();
                }

                Worktree::Remote(RemoteWorktree {
                    remote_id,
                    replica_id,
                    snapshot,
                    snapshot_rx,
                    updates_tx,
                    rpc: rpc.clone(),
                    open_buffers: Default::default(),
                    peers: peers
                        .into_iter()
                        .map(|p| (PeerId(p.peer_id), p.replica_id as ReplicaId))
                        .collect(),
                    languages,
                })
            })
        });
        rpc.state
            .write()
            .await
            .shared_worktrees
            .insert(open_response.worktree_id, worktree.downgrade());

        Ok(worktree)
    }

    pub fn as_local(&self) -> Option<&LocalWorktree> {
        if let Worktree::Local(worktree) = self {
            Some(worktree)
        } else {
            None
        }
    }

    pub fn as_local_mut(&mut self) -> Option<&mut LocalWorktree> {
        if let Worktree::Local(worktree) = self {
            Some(worktree)
        } else {
            None
        }
    }

    pub fn as_remote_mut(&mut self) -> Option<&mut RemoteWorktree> {
        if let Worktree::Remote(worktree) = self {
            Some(worktree)
        } else {
            None
        }
    }

    pub fn snapshot(&self) -> Snapshot {
        match self {
            Worktree::Local(worktree) => worktree.snapshot(),
            Worktree::Remote(worktree) => worktree.snapshot(),
        }
    }

    pub fn replica_id(&self) -> ReplicaId {
        match self {
            Worktree::Local(_) => 0,
            Worktree::Remote(worktree) => worktree.replica_id,
        }
    }

    pub fn add_peer(
        &mut self,
        envelope: TypedEnvelope<proto::AddPeer>,
        cx: &mut ModelContext<Worktree>,
    ) -> Result<()> {
        match self {
            Worktree::Local(worktree) => worktree.add_peer(envelope, cx),
            Worktree::Remote(worktree) => worktree.add_peer(envelope, cx),
        }
    }

    pub fn remove_peer(
        &mut self,
        envelope: TypedEnvelope<proto::RemovePeer>,
        cx: &mut ModelContext<Worktree>,
    ) -> Result<()> {
        match self {
            Worktree::Local(worktree) => worktree.remove_peer(envelope, cx),
            Worktree::Remote(worktree) => worktree.remove_peer(envelope, cx),
        }
    }

    pub fn peers(&self) -> &HashMap<PeerId, ReplicaId> {
        match self {
            Worktree::Local(worktree) => &worktree.peers,
            Worktree::Remote(worktree) => &worktree.peers,
        }
    }

    pub fn open_buffer(
        &mut self,
        path: impl AsRef<Path>,
        cx: &mut ModelContext<Self>,
    ) -> Task<Result<ModelHandle<Buffer>>> {
        match self {
            Worktree::Local(worktree) => worktree.open_buffer(path.as_ref(), cx),
            Worktree::Remote(worktree) => worktree.open_buffer(path.as_ref(), cx),
        }
    }

    #[cfg(feature = "test-support")]
    pub fn has_open_buffer(&self, path: impl AsRef<Path>, cx: &AppContext) -> bool {
        let mut open_buffers: Box<dyn Iterator<Item = _>> = match self {
            Worktree::Local(worktree) => Box::new(worktree.open_buffers.values()),
            Worktree::Remote(worktree) => {
                Box::new(worktree.open_buffers.values().filter_map(|buf| {
                    if let RemoteBuffer::Loaded(buf) = buf {
                        Some(buf)
                    } else {
                        None
                    }
                }))
            }
        };

        let path = path.as_ref();
        open_buffers
            .find(|buffer| {
                if let Some(file) = buffer.upgrade(cx).and_then(|buffer| buffer.read(cx).file()) {
                    file.path.as_ref() == path
                } else {
                    false
                }
            })
            .is_some()
    }

    pub fn update_buffer(
        &mut self,
        envelope: proto::UpdateBuffer,
        cx: &mut ModelContext<Self>,
    ) -> Result<()> {
        let buffer_id = envelope.buffer_id as usize;
        let ops = envelope
            .operations
            .into_iter()
            .map(|op| op.try_into())
            .collect::<anyhow::Result<Vec<_>>>()?;

        match self {
            Worktree::Local(worktree) => {
                let buffer = worktree
                    .open_buffers
                    .get(&buffer_id)
                    .and_then(|buf| buf.upgrade(&cx))
                    .ok_or_else(|| {
                        anyhow!("invalid buffer {} in update buffer message", buffer_id)
                    })?;
                buffer.update(cx, |buffer, cx| buffer.apply_ops(ops, cx))?;
            }
            Worktree::Remote(worktree) => match worktree.open_buffers.get_mut(&buffer_id) {
                Some(RemoteBuffer::Operations(pending_ops)) => pending_ops.extend(ops),
                Some(RemoteBuffer::Loaded(buffer)) => {
                    if let Some(buffer) = buffer.upgrade(&cx) {
                        buffer.update(cx, |buffer, cx| buffer.apply_ops(ops, cx))?;
                    } else {
                        worktree
                            .open_buffers
                            .insert(buffer_id, RemoteBuffer::Operations(ops));
                    }
                }
                None => {
                    worktree
                        .open_buffers
                        .insert(buffer_id, RemoteBuffer::Operations(ops));
                }
            },
        }

        Ok(())
    }

    pub fn buffer_saved(
        &mut self,
        message: proto::BufferSaved,
        cx: &mut ModelContext<Self>,
    ) -> Result<()> {
        if let Worktree::Remote(worktree) = self {
            if let Some(buffer) = worktree
                .open_buffers
                .get(&(message.buffer_id as usize))
                .and_then(|buf| buf.upgrade(&cx))
            {
                buffer.update(cx, |buffer, cx| {
                    let version = message.version.try_into()?;
                    let mtime = message
                        .mtime
                        .ok_or_else(|| anyhow!("missing mtime"))?
                        .into();
                    buffer.did_save(version, mtime, cx);
                    Result::<_, anyhow::Error>::Ok(())
                })?;
            }
            Ok(())
        } else {
            Err(anyhow!(
                "invalid buffer {} in buffer saved message",
                message.buffer_id
            ))
        }
    }

    fn poll_snapshot(&mut self, cx: &mut ModelContext<Self>) {
        match self {
            Self::Local(worktree) => {
                let is_fake_fs = worktree.fs.is_fake();
                worktree.snapshot = worktree.background_snapshot.lock().clone();
                if worktree.is_scanning() {
                    if worktree.poll_task.is_none() {
                        worktree.poll_task = Some(cx.spawn(|this, mut cx| async move {
                            if is_fake_fs {
                                smol::future::yield_now().await;
                            } else {
                                smol::Timer::after(Duration::from_millis(100)).await;
                            }
                            this.update(&mut cx, |this, cx| {
                                this.as_local_mut().unwrap().poll_task = None;
                                this.poll_snapshot(cx);
                            })
                        }));
                    }
                } else {
                    worktree.poll_task.take();
                    self.update_open_buffers(cx);
                }
            }
            Self::Remote(worktree) => {
                worktree.snapshot = worktree.snapshot_rx.borrow().clone();
                self.update_open_buffers(cx);
            }
        };

        cx.notify();
    }

    fn update_open_buffers(&mut self, cx: &mut ModelContext<Self>) {
        let open_buffers: Box<dyn Iterator<Item = _>> = match &self {
            Self::Local(worktree) => Box::new(worktree.open_buffers.iter()),
            Self::Remote(worktree) => {
                Box::new(worktree.open_buffers.iter().filter_map(|(id, buf)| {
                    if let RemoteBuffer::Loaded(buf) = buf {
                        Some((id, buf))
                    } else {
                        None
                    }
                }))
            }
        };

        let mut buffers_to_delete = Vec::new();
        for (buffer_id, buffer) in open_buffers {
            if let Some(buffer) = buffer.upgrade(&cx) {
                buffer.update(cx, |buffer, cx| {
                    let buffer_is_clean = !buffer.is_dirty();

                    if let Some(file) = buffer.file_mut() {
                        let mut file_changed = false;

                        if let Some(entry) = file
                            .entry_id
                            .and_then(|entry_id| self.entry_for_id(entry_id))
                        {
                            if entry.path != file.path {
                                file.path = entry.path.clone();
                                file_changed = true;
                            }

                            if entry.mtime != file.mtime {
                                file.mtime = entry.mtime;
                                file_changed = true;
                                if let Some(worktree) = self.as_local() {
                                    if buffer_is_clean {
                                        let abs_path = worktree.absolutize(&file.path);
                                        refresh_buffer(abs_path, &worktree.fs, cx);
                                    }
                                }
                            }
                        } else if let Some(entry) = self.entry_for_path(&file.path) {
                            file.entry_id = Some(entry.id);
                            file.mtime = entry.mtime;
                            if let Some(worktree) = self.as_local() {
                                if buffer_is_clean {
                                    let abs_path = worktree.absolutize(&file.path);
                                    refresh_buffer(abs_path, &worktree.fs, cx);
                                }
                            }
                            file_changed = true;
                        } else if !file.is_deleted() {
                            if buffer_is_clean {
                                cx.emit(editor::buffer::Event::Dirtied);
                            }
                            file.entry_id = None;
                            file_changed = true;
                        }

                        if file_changed {
                            cx.emit(editor::buffer::Event::FileHandleChanged);
                        }
                    }
                });
            } else {
                buffers_to_delete.push(*buffer_id);
            }
        }

        for buffer_id in buffers_to_delete {
            match self {
                Self::Local(worktree) => {
                    worktree.open_buffers.remove(&buffer_id);
                }
                Self::Remote(worktree) => {
                    worktree.open_buffers.remove(&buffer_id);
                }
            }
        }
    }
}

impl Deref for Worktree {
    type Target = Snapshot;

    fn deref(&self) -> &Self::Target {
        match self {
            Worktree::Local(worktree) => &worktree.snapshot,
            Worktree::Remote(worktree) => &worktree.snapshot,
        }
    }
}

pub struct LocalWorktree {
    snapshot: Snapshot,
    background_snapshot: Arc<Mutex<Snapshot>>,
    snapshots_to_send_tx: Option<Sender<Snapshot>>,
    last_scan_state_rx: watch::Receiver<ScanState>,
    _background_scanner_task: Option<Task<()>>,
    poll_task: Option<Task<()>>,
    rpc: Option<(rpc::Client, u64)>,
    open_buffers: HashMap<usize, WeakModelHandle<Buffer>>,
    shared_buffers: HashMap<PeerId, HashMap<u64, ModelHandle<Buffer>>>,
    peers: HashMap<PeerId, ReplicaId>,
    languages: Arc<LanguageRegistry>,
    fs: Arc<dyn Fs>,
}

impl LocalWorktree {
    async fn new(
        path: impl Into<Arc<Path>>,
        languages: Arc<LanguageRegistry>,
        fs: Arc<dyn Fs>,
        cx: &mut AsyncAppContext,
    ) -> Result<(ModelHandle<Worktree>, Sender<ScanState>)> {
        let abs_path = path.into();
        let path: Arc<Path> = Arc::from(Path::new(""));
        let next_entry_id = AtomicUsize::new(0);

        // After determining whether the root entry is a file or a directory, populate the
        // snapshot's "root name", which will be used for the purpose of fuzzy matching.
        let root_name = abs_path
            .file_name()
            .map_or(String::new(), |f| f.to_string_lossy().to_string());
        let root_char_bag = root_name.chars().map(|c| c.to_ascii_lowercase()).collect();
        let metadata = fs.metadata(&abs_path).await?;

        let (scan_states_tx, scan_states_rx) = smol::channel::unbounded();
        let (mut last_scan_state_tx, last_scan_state_rx) = watch::channel_with(ScanState::Scanning);
        let tree = cx.add_model(move |cx: &mut ModelContext<Worktree>| {
            let mut snapshot = Snapshot {
                id: cx.model_id(),
                scan_id: 0,
                abs_path,
                root_name,
                root_char_bag,
                ignores: Default::default(),
                entries_by_path: Default::default(),
                entries_by_id: Default::default(),
                removed_entry_ids: Default::default(),
                next_entry_id: Arc::new(next_entry_id),
            };
            if let Some(metadata) = metadata {
                snapshot.insert_entry(Entry::new(
                    path.into(),
                    &metadata,
                    &snapshot.next_entry_id,
                    snapshot.root_char_bag,
                ));
            }

            let tree = Self {
                snapshot: snapshot.clone(),
                background_snapshot: Arc::new(Mutex::new(snapshot)),
                snapshots_to_send_tx: None,
                last_scan_state_rx,
                _background_scanner_task: None,
                poll_task: None,
                open_buffers: Default::default(),
                shared_buffers: Default::default(),
                peers: Default::default(),
                rpc: None,
                languages,
                fs,
            };

            cx.spawn_weak(|this, mut cx| async move {
                while let Ok(scan_state) = scan_states_rx.recv().await {
                    if let Some(handle) = cx.read(|cx| this.upgrade(&cx)) {
                        let to_send = handle.update(&mut cx, |this, cx| {
                            last_scan_state_tx.blocking_send(scan_state).ok();
                            this.poll_snapshot(cx);
                            let tree = this.as_local_mut().unwrap();
                            if !tree.is_scanning() {
                                if let Some(snapshots_to_send_tx) =
                                    tree.snapshots_to_send_tx.clone()
                                {
                                    Some((tree.snapshot(), snapshots_to_send_tx))
                                } else {
                                    None
                                }
                            } else {
                                None
                            }
                        });

                        if let Some((snapshot, snapshots_to_send_tx)) = to_send {
                            if let Err(err) = snapshots_to_send_tx.send(snapshot).await {
                                log::error!("error submitting snapshot to send {}", err);
                            }
                        }
                    } else {
                        break;
                    }
                }
            })
            .detach();

            Worktree::Local(tree)
        });

        Ok((tree, scan_states_tx))
    }

    pub fn open_buffer(
        &mut self,
        path: &Path,
        cx: &mut ModelContext<Worktree>,
    ) -> Task<Result<ModelHandle<Buffer>>> {
        let handle = cx.handle();

        // If there is already a buffer for the given path, then return it.
        let mut existing_buffer = None;
        self.open_buffers.retain(|_buffer_id, buffer| {
            if let Some(buffer) = buffer.upgrade(cx.as_ref()) {
                if let Some(file) = buffer.read(cx.as_ref()).file() {
                    if file.worktree_id() == handle.id() && file.path.as_ref() == path {
                        existing_buffer = Some(buffer);
                    }
                }
                true
            } else {
                false
            }
        });

        let languages = self.languages.clone();
        let path = Arc::from(path);
        cx.spawn(|this, mut cx| async move {
            if let Some(existing_buffer) = existing_buffer {
                Ok(existing_buffer)
            } else {
                let (file, contents) = this
                    .update(&mut cx, |this, cx| this.as_local().unwrap().load(&path, cx))
                    .await?;
                let language = languages.select_language(&path).cloned();
                let buffer = cx.add_model(|cx| {
                    Buffer::from_history(0, History::new(contents.into()), Some(file), language, cx)
                });
                this.update(&mut cx, |this, _| {
                    let this = this
                        .as_local_mut()
                        .ok_or_else(|| anyhow!("must be a local worktree"))?;
                    this.open_buffers.insert(buffer.id(), buffer.downgrade());
                    Ok(buffer)
                })
            }
        })
    }

    pub fn open_remote_buffer(
        &mut self,
        envelope: TypedEnvelope<proto::OpenBuffer>,
        cx: &mut ModelContext<Worktree>,
    ) -> Task<Result<proto::OpenBufferResponse>> {
        let peer_id = envelope.original_sender_id();
        let path = Path::new(&envelope.payload.path);

        let buffer = self.open_buffer(path, cx);

        cx.spawn(|this, mut cx| async move {
            let buffer = buffer.await?;
            this.update(&mut cx, |this, cx| {
                this.as_local_mut()
                    .unwrap()
                    .shared_buffers
                    .entry(peer_id?)
                    .or_default()
                    .insert(buffer.id() as u64, buffer.clone());

                Ok(proto::OpenBufferResponse {
                    buffer: Some(buffer.update(cx.as_mut(), |buffer, cx| buffer.to_proto(cx))),
                })
            })
        })
    }

    pub fn close_remote_buffer(
        &mut self,
        envelope: TypedEnvelope<proto::CloseBuffer>,
        _: &mut ModelContext<Worktree>,
    ) -> Result<()> {
        if let Some(shared_buffers) = self.shared_buffers.get_mut(&envelope.original_sender_id()?) {
            shared_buffers.remove(&envelope.payload.buffer_id);
        }

        Ok(())
    }

    pub fn add_peer(
        &mut self,
        envelope: TypedEnvelope<proto::AddPeer>,
        cx: &mut ModelContext<Worktree>,
    ) -> Result<()> {
        let peer = envelope.payload.peer.ok_or_else(|| anyhow!("empty peer"))?;
        self.peers
            .insert(PeerId(peer.peer_id), peer.replica_id as ReplicaId);
        cx.notify();
        Ok(())
    }

    pub fn remove_peer(
        &mut self,
        envelope: TypedEnvelope<proto::RemovePeer>,
        cx: &mut ModelContext<Worktree>,
    ) -> Result<()> {
        let peer_id = PeerId(envelope.payload.peer_id);
        let replica_id = self
            .peers
            .remove(&peer_id)
            .ok_or_else(|| anyhow!("unknown peer {:?}", peer_id))?;
        self.shared_buffers.remove(&peer_id);
        for (_, buffer) in &self.open_buffers {
            if let Some(buffer) = buffer.upgrade(&cx) {
                buffer.update(cx, |buffer, cx| buffer.remove_peer(replica_id, cx));
            }
        }
        cx.notify();
        Ok(())
    }

    pub fn scan_complete(&self) -> impl Future<Output = ()> {
        let mut scan_state_rx = self.last_scan_state_rx.clone();
        async move {
            let mut scan_state = Some(scan_state_rx.borrow().clone());
            while let Some(ScanState::Scanning) = scan_state {
                scan_state = scan_state_rx.recv().await;
            }
        }
    }

    fn is_scanning(&self) -> bool {
        if let ScanState::Scanning = *self.last_scan_state_rx.borrow() {
            true
        } else {
            false
        }
    }

    pub fn snapshot(&self) -> Snapshot {
        self.snapshot.clone()
    }

    pub fn abs_path(&self) -> &Path {
        self.snapshot.abs_path.as_ref()
    }

    pub fn contains_abs_path(&self, path: &Path) -> bool {
        path.starts_with(&self.snapshot.abs_path)
    }

    fn absolutize(&self, path: &Path) -> PathBuf {
        if path.file_name().is_some() {
            self.snapshot.abs_path.join(path)
        } else {
            self.snapshot.abs_path.to_path_buf()
        }
    }

    fn load(&self, path: &Path, cx: &mut ModelContext<Worktree>) -> Task<Result<(File, String)>> {
        let handle = cx.handle();
        let path = Arc::from(path);
        let abs_path = self.absolutize(&path);
        let background_snapshot = self.background_snapshot.clone();
        let fs = self.fs.clone();
        cx.spawn(|this, mut cx| async move {
            let text = fs.load(&abs_path).await?;
            // Eagerly populate the snapshot with an updated entry for the loaded file
            let entry = refresh_entry(fs.as_ref(), &background_snapshot, path, &abs_path).await?;
            this.update(&mut cx, |this, cx| this.poll_snapshot(cx));
            Ok((File::new(entry.id, handle, entry.path, entry.mtime), text))
        })
    }

    pub fn save_buffer_as(
        &self,
        buffer: ModelHandle<Buffer>,
        path: impl Into<Arc<Path>>,
        text: Rope,
        cx: &mut ModelContext<Worktree>,
    ) -> Task<Result<File>> {
        let save = self.save(path, text, cx);
        cx.spawn(|this, mut cx| async move {
            let entry = save.await?;
            this.update(&mut cx, |this, cx| {
                this.as_local_mut()
                    .unwrap()
                    .open_buffers
                    .insert(buffer.id(), buffer.downgrade());
                Ok(File::new(entry.id, cx.handle(), entry.path, entry.mtime))
            })
        })
    }

    fn save(
        &self,
        path: impl Into<Arc<Path>>,
        text: Rope,
        cx: &mut ModelContext<Worktree>,
    ) -> Task<Result<Entry>> {
        let path = path.into();
        let abs_path = self.absolutize(&path);
        let background_snapshot = self.background_snapshot.clone();
        let fs = self.fs.clone();
        let save = cx.background().spawn(async move {
            fs.save(&abs_path, &text).await?;
            refresh_entry(fs.as_ref(), &background_snapshot, path.clone(), &abs_path).await
        });

        cx.spawn(|this, mut cx| async move {
            let entry = save.await?;
            this.update(&mut cx, |this, cx| this.poll_snapshot(cx));
            Ok(entry)
        })
    }

    pub fn share(
        &mut self,
        rpc: rpc::Client,
        cx: &mut ModelContext<Worktree>,
    ) -> Task<anyhow::Result<(u64, String)>> {
        let snapshot = self.snapshot();
        let share_request = self.share_request(cx);
        let handle = cx.handle();
        cx.spawn(|this, mut cx| async move {
            let share_request = share_request.await;
            let share_response = rpc.request(share_request).await?;

            rpc.state
                .write()
                .await
                .shared_worktrees
                .insert(share_response.worktree_id, handle.downgrade());

            log::info!("sharing worktree {:?}", share_response);
            let (snapshots_to_send_tx, snapshots_to_send_rx) =
                smol::channel::unbounded::<Snapshot>();

            cx.background()
                .spawn({
                    let rpc = rpc.clone();
                    let worktree_id = share_response.worktree_id;
                    async move {
                        let mut prev_snapshot = snapshot;
                        while let Ok(snapshot) = snapshots_to_send_rx.recv().await {
                            let message = snapshot.build_update(&prev_snapshot, worktree_id);
                            match rpc.send(message).await {
                                Ok(()) => prev_snapshot = snapshot,
                                Err(err) => log::error!("error sending snapshot diff {}", err),
                            }
                        }
                    }
                })
                .detach();

            this.update(&mut cx, |worktree, _| {
                let worktree = worktree.as_local_mut().unwrap();
                worktree.rpc = Some((rpc, share_response.worktree_id));
                worktree.snapshots_to_send_tx = Some(snapshots_to_send_tx);
            });

            Ok((share_response.worktree_id, share_response.access_token))
        })
    }

    fn share_request(&self, cx: &mut ModelContext<Worktree>) -> Task<proto::ShareWorktree> {
        let snapshot = self.snapshot();
        let root_name = self.root_name.clone();
        cx.background().spawn(async move {
            let entries = snapshot
                .entries_by_path
                .cursor::<(), ()>()
                .map(Into::into)
                .collect();
            proto::ShareWorktree {
                worktree: Some(proto::Worktree { root_name, entries }),
            }
        })
    }
}

pub fn refresh_buffer(abs_path: PathBuf, fs: &Arc<dyn Fs>, cx: &mut ModelContext<Buffer>) {
    let fs = fs.clone();
    cx.spawn(|buffer, mut cx| async move {
        let new_text = fs.load(&abs_path).await;
        match new_text {
            Err(error) => log::error!("error refreshing buffer after file changed: {}", error),
            Ok(new_text) => {
                buffer
                    .update(&mut cx, |buffer, cx| {
                        buffer.set_text_from_disk(new_text.into(), cx)
                    })
                    .await;
            }
        }
    })
    .detach()
}

impl Deref for LocalWorktree {
    type Target = Snapshot;

    fn deref(&self) -> &Self::Target {
        &self.snapshot
    }
}

impl fmt::Debug for LocalWorktree {
    fn fmt(&self, f: &mut fmt::Formatter<'_>) -> fmt::Result {
        self.snapshot.fmt(f)
    }
}

pub struct RemoteWorktree {
    remote_id: u64,
    snapshot: Snapshot,
    snapshot_rx: watch::Receiver<Snapshot>,
    rpc: rpc::Client,
    updates_tx: postage::mpsc::Sender<proto::UpdateWorktree>,
    replica_id: ReplicaId,
    open_buffers: HashMap<usize, RemoteBuffer>,
    peers: HashMap<PeerId, ReplicaId>,
    languages: Arc<LanguageRegistry>,
}

impl RemoteWorktree {
    pub fn open_buffer(
        &mut self,
        path: &Path,
        cx: &mut ModelContext<Worktree>,
    ) -> Task<Result<ModelHandle<Buffer>>> {
        let handle = cx.handle();
        let mut existing_buffer = None;
        self.open_buffers.retain(|_buffer_id, buffer| {
            if let Some(buffer) = buffer.upgrade(cx.as_ref()) {
                if let Some(file) = buffer.read(cx.as_ref()).file() {
                    if file.worktree_id() == handle.id() && file.path.as_ref() == path {
                        existing_buffer = Some(buffer);
                    }
                }
                true
            } else {
                false
            }
        });

        let rpc = self.rpc.clone();
        let languages = self.languages.clone();
        let replica_id = self.replica_id;
        let remote_worktree_id = self.remote_id;
        let path = path.to_string_lossy().to_string();
        cx.spawn(|this, mut cx| async move {
            if let Some(existing_buffer) = existing_buffer {
                Ok(existing_buffer)
            } else {
                let entry = this
                    .read_with(&cx, |tree, _| tree.entry_for_path(&path).cloned())
                    .ok_or_else(|| anyhow!("file does not exist"))?;
                let file = File::new(entry.id, handle, entry.path, entry.mtime);
                let language = languages.select_language(&path).cloned();
                let response = rpc
                    .request(proto::OpenBuffer {
                        worktree_id: remote_worktree_id as u64,
                        path,
                    })
                    .await?;
                let remote_buffer = response.buffer.ok_or_else(|| anyhow!("empty buffer"))?;
                let buffer_id = remote_buffer.id as usize;
                let buffer = cx.add_model(|cx| {
                    Buffer::from_proto(replica_id, remote_buffer, Some(file), language, cx).unwrap()
                });
                this.update(&mut cx, |this, cx| {
                    let this = this.as_remote_mut().unwrap();
                    if let Some(RemoteBuffer::Operations(pending_ops)) = this
                        .open_buffers
                        .insert(buffer_id, RemoteBuffer::Loaded(buffer.downgrade()))
                    {
                        buffer.update(cx, |buf, cx| buf.apply_ops(pending_ops, cx))?;
                    }
                    Result::<_, anyhow::Error>::Ok(())
                })?;
                Ok(buffer)
            }
        })
    }

    fn snapshot(&self) -> Snapshot {
        self.snapshot.clone()
    }

    pub fn add_peer(
        &mut self,
        envelope: TypedEnvelope<proto::AddPeer>,
        cx: &mut ModelContext<Worktree>,
    ) -> Result<()> {
        let peer = envelope.payload.peer.ok_or_else(|| anyhow!("empty peer"))?;
        self.peers
            .insert(PeerId(peer.peer_id), peer.replica_id as ReplicaId);
        cx.notify();
        Ok(())
    }

    pub fn remove_peer(
        &mut self,
        envelope: TypedEnvelope<proto::RemovePeer>,
        cx: &mut ModelContext<Worktree>,
    ) -> Result<()> {
        let peer_id = PeerId(envelope.payload.peer_id);
        let replica_id = self
            .peers
            .remove(&peer_id)
            .ok_or_else(|| anyhow!("unknown peer {:?}", peer_id))?;
        for (_, buffer) in &self.open_buffers {
            if let Some(buffer) = buffer.upgrade(&cx) {
                buffer.update(cx, |buffer, cx| buffer.remove_peer(replica_id, cx));
            }
        }
        cx.notify();
        Ok(())
    }
}

enum RemoteBuffer {
    Operations(Vec<Operation>),
    Loaded(WeakModelHandle<Buffer>),
}

impl RemoteBuffer {
    fn upgrade(&self, cx: impl AsRef<AppContext>) -> Option<ModelHandle<Buffer>> {
        match self {
            Self::Operations(_) => None,
            Self::Loaded(buffer) => buffer.upgrade(cx),
        }
    }
}

#[derive(Clone)]
pub struct Snapshot {
    id: usize,
    scan_id: usize,
    abs_path: Arc<Path>,
    root_name: String,
    root_char_bag: CharBag,
    ignores: HashMap<Arc<Path>, (Arc<Gitignore>, usize)>,
    entries_by_path: SumTree<Entry>,
    entries_by_id: SumTree<PathEntry>,
    removed_entry_ids: HashMap<u64, usize>,
    next_entry_id: Arc<AtomicUsize>,
}

impl Snapshot {
    pub fn build_update(&self, other: &Self, worktree_id: u64) -> proto::UpdateWorktree {
        let mut updated_entries = Vec::new();
        let mut removed_entries = Vec::new();
        let mut self_entries = self.entries_by_id.cursor::<(), ()>().peekable();
        let mut other_entries = other.entries_by_id.cursor::<(), ()>().peekable();
        loop {
            match (self_entries.peek(), other_entries.peek()) {
                (Some(self_entry), Some(other_entry)) => match self_entry.id.cmp(&other_entry.id) {
                    Ordering::Less => {
                        let entry = self.entry_for_id(self_entry.id).unwrap().into();
                        updated_entries.push(entry);
                        self_entries.next();
                    }
                    Ordering::Equal => {
                        if self_entry.scan_id != other_entry.scan_id {
                            let entry = self.entry_for_id(self_entry.id).unwrap().into();
                            updated_entries.push(entry);
                        }

                        self_entries.next();
                        other_entries.next();
                    }
                    Ordering::Greater => {
                        removed_entries.push(other_entry.id as u64);
                        other_entries.next();
                    }
                },
                (Some(self_entry), None) => {
                    let entry = self.entry_for_id(self_entry.id).unwrap().into();
                    updated_entries.push(entry);
                    self_entries.next();
                }
                (None, Some(other_entry)) => {
                    removed_entries.push(other_entry.id as u64);
                    other_entries.next();
                }
                (None, None) => break,
            }
        }

        proto::UpdateWorktree {
            updated_entries,
            removed_entries,
            worktree_id,
        }
    }

    fn apply_update(&mut self, update: proto::UpdateWorktree) -> Result<()> {
        self.scan_id += 1;
        let scan_id = self.scan_id;

        let mut entries_by_path_edits = Vec::new();
        let mut entries_by_id_edits = Vec::new();
        for entry_id in update.removed_entries {
            let entry_id = entry_id as usize;
            let entry = self
                .entry_for_id(entry_id)
                .ok_or_else(|| anyhow!("unknown entry"))?;
            entries_by_path_edits.push(Edit::Remove(PathKey(entry.path.clone())));
            entries_by_id_edits.push(Edit::Remove(entry.id));
        }

        for entry in update.updated_entries {
            let entry = Entry::try_from((&self.root_char_bag, entry))?;
            if let Some(PathEntry { path, .. }) = self.entries_by_id.get(&entry.id, &()) {
                entries_by_path_edits.push(Edit::Remove(PathKey(path.clone())));
            }
            entries_by_id_edits.push(Edit::Insert(PathEntry {
                id: entry.id,
                path: entry.path.clone(),
                scan_id,
            }));
            entries_by_path_edits.push(Edit::Insert(entry));
        }

        self.entries_by_path.edit(entries_by_path_edits, &());
        self.entries_by_id.edit(entries_by_id_edits, &());

        Ok(())
    }

    pub fn file_count(&self) -> usize {
        self.entries_by_path.summary().file_count
    }

    pub fn visible_file_count(&self) -> usize {
        self.entries_by_path.summary().visible_file_count
    }

    pub fn files(&self, start: usize) -> FileIter {
        FileIter::all(self, start)
    }

    pub fn paths(&self) -> impl Iterator<Item = &Arc<Path>> {
        let empty_path = Path::new("");
        self.entries_by_path
            .cursor::<(), ()>()
            .filter(move |entry| entry.path.as_ref() != empty_path)
            .map(|entry| entry.path())
    }

    pub fn visible_files(&self, start: usize) -> FileIter {
        FileIter::visible(self, start)
    }

    fn child_entries<'a>(&'a self, path: &'a Path) -> ChildEntriesIter<'a> {
        ChildEntriesIter::new(path, self)
    }

    pub fn root_entry(&self) -> Option<&Entry> {
        self.entry_for_path("")
    }

    pub fn root_name(&self) -> &str {
        &self.root_name
    }

    fn entry_for_path(&self, path: impl AsRef<Path>) -> Option<&Entry> {
        let mut cursor = self.entries_by_path.cursor::<_, ()>();
        if cursor.seek(&PathSearch::Exact(path.as_ref()), Bias::Left, &()) {
            cursor.item()
        } else {
            None
        }
    }

    fn entry_for_id(&self, id: usize) -> Option<&Entry> {
        let entry = self.entries_by_id.get(&id, &())?;
        self.entry_for_path(&entry.path)
    }

    pub fn inode_for_path(&self, path: impl AsRef<Path>) -> Option<u64> {
        self.entry_for_path(path.as_ref()).map(|e| e.inode())
    }

    fn insert_entry(&mut self, mut entry: Entry) -> Entry {
        if !entry.is_dir() && entry.path().file_name() == Some(&GITIGNORE) {
            let (ignore, err) = Gitignore::new(self.abs_path.join(entry.path()));
            if let Some(err) = err {
                log::error!("error in ignore file {:?} - {:?}", entry.path(), err);
            }

            let ignore_dir_path = entry.path().parent().unwrap();
            self.ignores
                .insert(ignore_dir_path.into(), (Arc::new(ignore), self.scan_id));
        }

        self.reuse_entry_id(&mut entry);
        self.entries_by_path.insert_or_replace(entry.clone(), &());
        self.entries_by_id.insert_or_replace(
            PathEntry {
                id: entry.id,
                path: entry.path.clone(),
                scan_id: self.scan_id,
            },
            &(),
        );
        entry
    }

    fn populate_dir(
        &mut self,
        parent_path: Arc<Path>,
        entries: impl IntoIterator<Item = Entry>,
        ignore: Option<Arc<Gitignore>>,
    ) {
        let mut parent_entry = self
            .entries_by_path
            .get(&PathKey(parent_path.clone()), &())
            .unwrap()
            .clone();
        if let Some(ignore) = ignore {
            self.ignores.insert(parent_path, (ignore, self.scan_id));
        }
        if matches!(parent_entry.kind, EntryKind::PendingDir) {
            parent_entry.kind = EntryKind::Dir;
        } else {
            unreachable!();
        }

        let mut entries_by_path_edits = vec![Edit::Insert(parent_entry)];
        let mut entries_by_id_edits = Vec::new();

        for mut entry in entries {
            self.reuse_entry_id(&mut entry);
            entries_by_id_edits.push(Edit::Insert(PathEntry {
                id: entry.id,
                path: entry.path.clone(),
                scan_id: self.scan_id,
            }));
            entries_by_path_edits.push(Edit::Insert(entry));
        }

        self.entries_by_path.edit(entries_by_path_edits, &());
        self.entries_by_id.edit(entries_by_id_edits, &());
    }

    fn reuse_entry_id(&mut self, entry: &mut Entry) {
        if let Some(removed_entry_id) = self.removed_entry_ids.remove(&entry.inode) {
            entry.id = removed_entry_id;
        } else if let Some(existing_entry) = self.entry_for_path(&entry.path) {
            entry.id = existing_entry.id;
        }
    }

    fn remove_path(&mut self, path: &Path) {
        let mut new_entries;
        let removed_entry_ids;
        {
            let mut cursor = self.entries_by_path.cursor::<_, ()>();
            new_entries = cursor.slice(&PathSearch::Exact(path), Bias::Left, &());
            removed_entry_ids = cursor.slice(&PathSearch::Successor(path), Bias::Left, &());
            new_entries.push_tree(cursor.suffix(&()), &());
        }
        self.entries_by_path = new_entries;

        let mut entries_by_id_edits = Vec::new();
        for entry in removed_entry_ids.cursor::<(), ()>() {
            let removed_entry_id = self
                .removed_entry_ids
                .entry(entry.inode)
                .or_insert(entry.id);
            *removed_entry_id = cmp::max(*removed_entry_id, entry.id);
            entries_by_id_edits.push(Edit::Remove(entry.id));
        }
        self.entries_by_id.edit(entries_by_id_edits, &());

        if path.file_name() == Some(&GITIGNORE) {
            if let Some((_, scan_id)) = self.ignores.get_mut(path.parent().unwrap()) {
                *scan_id = self.scan_id;
            }
        }
    }

    fn ignore_stack_for_path(&self, path: &Path, is_dir: bool) -> Arc<IgnoreStack> {
        let mut new_ignores = Vec::new();
        for ancestor in path.ancestors().skip(1) {
            if let Some((ignore, _)) = self.ignores.get(ancestor) {
                new_ignores.push((ancestor, Some(ignore.clone())));
            } else {
                new_ignores.push((ancestor, None));
            }
        }

        let mut ignore_stack = IgnoreStack::none();
        for (parent_path, ignore) in new_ignores.into_iter().rev() {
            if ignore_stack.is_path_ignored(&parent_path, true) {
                ignore_stack = IgnoreStack::all();
                break;
            } else if let Some(ignore) = ignore {
                ignore_stack = ignore_stack.append(Arc::from(parent_path), ignore);
            }
        }

        if ignore_stack.is_path_ignored(path, is_dir) {
            ignore_stack = IgnoreStack::all();
        }

        ignore_stack
    }
}

impl fmt::Debug for Snapshot {
    fn fmt(&self, f: &mut fmt::Formatter<'_>) -> fmt::Result {
        for entry in self.entries_by_path.cursor::<(), ()>() {
            for _ in entry.path().ancestors().skip(1) {
                write!(f, " ")?;
            }
            writeln!(f, "{:?} (inode: {})", entry.path(), entry.inode())?;
        }
        Ok(())
    }
}

#[derive(Clone, PartialEq)]
pub struct File {
    entry_id: Option<usize>,
    worktree: ModelHandle<Worktree>,
    pub path: Arc<Path>,
    pub mtime: SystemTime,
}

impl File {
    pub fn new(
        entry_id: usize,
        worktree: ModelHandle<Worktree>,
        path: Arc<Path>,
        mtime: SystemTime,
    ) -> Self {
        Self {
            entry_id: Some(entry_id),
            worktree,
            path,
            mtime,
        }
    }

    pub fn buffer_updated(&self, buffer_id: u64, operation: Operation, cx: &mut MutableAppContext) {
        self.worktree.update(cx, |worktree, cx| {
            if let Some((rpc, remote_id)) = match worktree {
                Worktree::Local(worktree) => worktree.rpc.clone(),
                Worktree::Remote(worktree) => Some((worktree.rpc.clone(), worktree.remote_id)),
            } {
                cx.spawn(|_, _| async move {
                    if let Err(error) = rpc
                        .send(proto::UpdateBuffer {
                            worktree_id: remote_id,
                            buffer_id,
                            operations: Some(operation).iter().map(Into::into).collect(),
                        })
                        .await
                    {
                        log::error!("error sending buffer operation: {}", error);
                    }
                })
                .detach();
            }
        });
    }

    pub fn buffer_removed(&self, buffer_id: u64, cx: &mut MutableAppContext) {
        self.worktree.update(cx, |worktree, cx| {
            if let Worktree::Remote(worktree) = worktree {
                let worktree_id = worktree.remote_id;
                let rpc = worktree.rpc.clone();
                cx.background()
                    .spawn(async move {
                        if let Err(error) = rpc
                            .send(proto::CloseBuffer {
                                worktree_id,
                                buffer_id,
                            })
                            .await
                        {
                            log::error!("error closing remote buffer: {}", error);
                        };
                    })
                    .detach();
            }
        });
    }

    /// Returns this file's path relative to the root of its worktree.
    pub fn path(&self) -> Arc<Path> {
        self.path.clone()
    }

    pub fn abs_path(&self, cx: &AppContext) -> PathBuf {
        self.worktree.read(cx).abs_path.join(&self.path)
    }

    /// Returns the last component of this handle's absolute path. If this handle refers to the root
    /// of its worktree, then this method will return the name of the worktree itself.
    pub fn file_name<'a>(&'a self, cx: &'a AppContext) -> Option<OsString> {
        self.path
            .file_name()
            .or_else(|| Some(OsStr::new(self.worktree.read(cx).root_name())))
            .map(Into::into)
    }

    pub fn is_deleted(&self) -> bool {
        self.entry_id.is_none()
    }

    pub fn exists(&self) -> bool {
        !self.is_deleted()
    }

    pub fn save(
        &self,
        buffer_id: u64,
        text: Rope,
        version: time::Global,
        cx: &mut MutableAppContext,
    ) -> Task<Result<(time::Global, SystemTime)>> {
        self.worktree.update(cx, |worktree, cx| match worktree {
            Worktree::Local(worktree) => {
                let rpc = worktree.rpc.clone();
                let save = worktree.save(self.path.clone(), text, cx);
                cx.spawn(|_, _| async move {
                    let entry = save.await?;
                    if let Some((rpc, worktree_id)) = rpc {
                        rpc.send(proto::BufferSaved {
                            worktree_id,
                            buffer_id,
                            version: (&version).into(),
                            mtime: Some(entry.mtime.into()),
                        })
                        .await?;
                    }
                    Ok((version, entry.mtime))
                })
            }
            Worktree::Remote(worktree) => {
                let rpc = worktree.rpc.clone();
                let worktree_id = worktree.remote_id;
                cx.spawn(|_, _| async move {
                    let response = rpc
                        .request(proto::SaveBuffer {
                            worktree_id,
                            buffer_id,
                        })
                        .await?;
                    let version = response.version.try_into()?;
                    let mtime = response
                        .mtime
                        .ok_or_else(|| anyhow!("missing mtime"))?
                        .into();
                    Ok((version, mtime))
                })
            }
        })
    }

    pub fn worktree_id(&self) -> usize {
        self.worktree.id()
    }

    pub fn entry_id(&self) -> (usize, Arc<Path>) {
        (self.worktree.id(), self.path())
    }
}

#[derive(Clone, Debug)]
pub struct Entry {
    id: usize,
    kind: EntryKind,
    path: Arc<Path>,
    inode: u64,
    mtime: SystemTime,
    is_symlink: bool,
    is_ignored: bool,
}

#[derive(Clone, Debug)]
pub enum EntryKind {
    PendingDir,
    Dir,
    File(CharBag),
}

impl Entry {
    fn new(
        path: Arc<Path>,
        metadata: &fs::Metadata,
        next_entry_id: &AtomicUsize,
        root_char_bag: CharBag,
    ) -> Self {
        Self {
            id: next_entry_id.fetch_add(1, SeqCst),
            kind: if metadata.is_dir {
                EntryKind::PendingDir
            } else {
                EntryKind::File(char_bag_for_path(root_char_bag, &path))
            },
            path,
            inode: metadata.inode,
            mtime: metadata.mtime,
            is_symlink: metadata.is_symlink,
            is_ignored: false,
        }
    }

    pub fn path(&self) -> &Arc<Path> {
        &self.path
    }

    pub fn inode(&self) -> u64 {
        self.inode
    }

    pub fn is_ignored(&self) -> bool {
        self.is_ignored
    }

    fn is_dir(&self) -> bool {
        matches!(self.kind, EntryKind::Dir | EntryKind::PendingDir)
    }

    fn is_file(&self) -> bool {
        matches!(self.kind, EntryKind::File(_))
    }
}

impl sum_tree::Item for Entry {
    type Summary = EntrySummary;

    fn summary(&self) -> Self::Summary {
        let file_count;
        let visible_file_count;
        if self.is_file() {
            file_count = 1;
            if self.is_ignored {
                visible_file_count = 0;
            } else {
                visible_file_count = 1;
            }
        } else {
            file_count = 0;
            visible_file_count = 0;
        }

        EntrySummary {
            max_path: self.path().clone(),
            file_count,
            visible_file_count,
        }
    }
}

impl sum_tree::KeyedItem for Entry {
    type Key = PathKey;

    fn key(&self) -> Self::Key {
        PathKey(self.path().clone())
    }
}

#[derive(Clone, Debug)]
pub struct EntrySummary {
    max_path: Arc<Path>,
    file_count: usize,
    visible_file_count: usize,
}

impl Default for EntrySummary {
    fn default() -> Self {
        Self {
            max_path: Arc::from(Path::new("")),
            file_count: 0,
            visible_file_count: 0,
        }
    }
}

impl sum_tree::Summary for EntrySummary {
    type Context = ();

    fn add_summary(&mut self, rhs: &Self, _: &()) {
        self.max_path = rhs.max_path.clone();
        self.file_count += rhs.file_count;
        self.visible_file_count += rhs.visible_file_count;
    }
}

#[derive(Clone, Debug)]
struct PathEntry {
    id: usize,
    path: Arc<Path>,
    scan_id: usize,
}

impl sum_tree::Item for PathEntry {
    type Summary = PathEntrySummary;

    fn summary(&self) -> Self::Summary {
        PathEntrySummary { max_id: self.id }
    }
}

impl sum_tree::KeyedItem for PathEntry {
    type Key = usize;

    fn key(&self) -> Self::Key {
        self.id
    }
}

#[derive(Clone, Debug, Default)]
struct PathEntrySummary {
    max_id: usize,
}

impl sum_tree::Summary for PathEntrySummary {
    type Context = ();

    fn add_summary(&mut self, summary: &Self, _: &Self::Context) {
        self.max_id = summary.max_id;
    }
}

impl<'a> sum_tree::Dimension<'a, PathEntrySummary> for usize {
    fn add_summary(&mut self, summary: &'a PathEntrySummary, _: &()) {
        *self = summary.max_id;
    }
}

#[derive(Clone, Debug, Eq, PartialEq, Ord, PartialOrd)]
pub struct PathKey(Arc<Path>);

impl Default for PathKey {
    fn default() -> Self {
        Self(Path::new("").into())
    }
}

impl<'a> sum_tree::Dimension<'a, EntrySummary> for PathKey {
    fn add_summary(&mut self, summary: &'a EntrySummary, _: &()) {
        self.0 = summary.max_path.clone();
    }
}

#[derive(Copy, Clone, Debug, PartialEq, Eq)]
enum PathSearch<'a> {
    Exact(&'a Path),
    Successor(&'a Path),
}

impl<'a> Ord for PathSearch<'a> {
    fn cmp(&self, other: &Self) -> cmp::Ordering {
        match (self, other) {
            (Self::Exact(a), Self::Exact(b)) => a.cmp(b),
            (Self::Successor(a), Self::Exact(b)) => {
                if b.starts_with(a) {
                    cmp::Ordering::Greater
                } else {
                    a.cmp(b)
                }
            }
            _ => unreachable!("not sure we need the other two cases"),
        }
    }
}

impl<'a> PartialOrd for PathSearch<'a> {
    fn partial_cmp(&self, other: &Self) -> Option<cmp::Ordering> {
        Some(self.cmp(other))
    }
}

impl<'a> Default for PathSearch<'a> {
    fn default() -> Self {
        Self::Exact(Path::new("").into())
    }
}

impl<'a: 'b, 'b> sum_tree::Dimension<'a, EntrySummary> for PathSearch<'b> {
    fn add_summary(&mut self, summary: &'a EntrySummary, _: &()) {
        *self = Self::Exact(summary.max_path.as_ref());
    }
}

#[derive(Copy, Clone, Default, Debug, Eq, PartialEq, Ord, PartialOrd)]
pub struct FileCount(usize);

impl<'a> sum_tree::Dimension<'a, EntrySummary> for FileCount {
    fn add_summary(&mut self, summary: &'a EntrySummary, _: &()) {
        self.0 += summary.file_count;
    }
}

#[derive(Copy, Clone, Default, Debug, Eq, PartialEq, Ord, PartialOrd)]
pub struct VisibleFileCount(usize);

impl<'a> sum_tree::Dimension<'a, EntrySummary> for VisibleFileCount {
    fn add_summary(&mut self, summary: &'a EntrySummary, _: &()) {
        self.0 += summary.visible_file_count;
    }
}

struct BackgroundScanner {
    fs: Arc<dyn Fs>,
    snapshot: Arc<Mutex<Snapshot>>,
    notify: Sender<ScanState>,
    executor: Arc<executor::Background>,
}

impl BackgroundScanner {
    fn new(
        snapshot: Arc<Mutex<Snapshot>>,
        notify: Sender<ScanState>,
        fs: Arc<dyn Fs>,
        executor: Arc<executor::Background>,
    ) -> Self {
        Self {
            fs,
            snapshot,
            notify,
            executor,
        }
    }

    fn abs_path(&self) -> Arc<Path> {
        self.snapshot.lock().abs_path.clone()
    }

    fn snapshot(&self) -> Snapshot {
        self.snapshot.lock().clone()
    }

    async fn run(mut self, events_rx: impl Stream<Item = Vec<fsevent::Event>>) {
        if self.notify.send(ScanState::Scanning).await.is_err() {
            return;
        }

        if let Err(err) = self.scan_dirs().await {
            if self
                .notify
                .send(ScanState::Err(Arc::new(err)))
                .await
                .is_err()
            {
                return;
            }
        }

        if self.notify.send(ScanState::Idle).await.is_err() {
            return;
        }

        futures::pin_mut!(events_rx);
        while let Some(events) = events_rx.next().await {
            if self.notify.send(ScanState::Scanning).await.is_err() {
                break;
            }

            if !self.process_events(events).await {
                break;
            }

            if self.notify.send(ScanState::Idle).await.is_err() {
                break;
            }
        }
    }

    async fn scan_dirs(&mut self) -> Result<()> {
        let root_char_bag;
        let next_entry_id;
        let is_dir;
        {
            let snapshot = self.snapshot.lock();
            root_char_bag = snapshot.root_char_bag;
            next_entry_id = snapshot.next_entry_id.clone();
            is_dir = snapshot.root_entry().map_or(false, |e| e.is_dir())
        };

        if is_dir {
            let path: Arc<Path> = Arc::from(Path::new(""));
            let abs_path = self.abs_path();
            let (tx, rx) = channel::unbounded();
            tx.send(ScanJob {
                abs_path: abs_path.to_path_buf(),
                path,
                ignore_stack: IgnoreStack::none(),
                scan_queue: tx.clone(),
            })
            .await
            .unwrap();
            drop(tx);

            self.executor
                .scoped(|scope| {
                    for _ in 0..self.executor.num_cpus() {
                        scope.spawn(async {
                            while let Ok(job) = rx.recv().await {
                                if let Err(err) = self
                                    .scan_dir(root_char_bag, next_entry_id.clone(), &job)
                                    .await
                                {
                                    log::error!("error scanning {:?}: {}", job.abs_path, err);
                                }
                            }
                        });
                    }
                })
                .await;
        }

        Ok(())
    }

    async fn scan_dir(
        &self,
        root_char_bag: CharBag,
        next_entry_id: Arc<AtomicUsize>,
        job: &ScanJob,
    ) -> Result<()> {
        let mut new_entries: Vec<Entry> = Vec::new();
        let mut new_jobs: Vec<ScanJob> = Vec::new();
        let mut ignore_stack = job.ignore_stack.clone();
        let mut new_ignore = None;

        let mut child_paths = self.fs.read_dir(&job.abs_path).await?;
        while let Some(child_abs_path) = child_paths.next().await {
            let child_abs_path = match child_abs_path {
                Ok(child_abs_path) => child_abs_path,
                Err(error) => {
                    log::error!("error processing entry {:?}", error);
                    continue;
                }
            };
            let child_name = child_abs_path.file_name().unwrap();
            let child_path: Arc<Path> = job.path.join(child_name).into();
            let child_metadata = match self.fs.metadata(&child_abs_path).await? {
                Some(metadata) => metadata,
                None => continue,
            };

            // If we find a .gitignore, add it to the stack of ignores used to determine which paths are ignored
            if child_name == *GITIGNORE {
                let (ignore, err) = Gitignore::new(&child_abs_path);
                if let Some(err) = err {
                    log::error!("error in ignore file {:?} - {:?}", child_name, err);
                }
                let ignore = Arc::new(ignore);
                ignore_stack = ignore_stack.append(job.path.clone(), ignore.clone());
                new_ignore = Some(ignore);

                // Update ignore status of any child entries we've already processed to reflect the
                // ignore file in the current directory. Because `.gitignore` starts with a `.`,
                // there should rarely be too numerous. Update the ignore stack associated with any
                // new jobs as well.
                let mut new_jobs = new_jobs.iter_mut();
                for entry in &mut new_entries {
                    entry.is_ignored = ignore_stack.is_path_ignored(&entry.path, entry.is_dir());
                    if entry.is_dir() {
                        new_jobs.next().unwrap().ignore_stack = if entry.is_ignored {
                            IgnoreStack::all()
                        } else {
                            ignore_stack.clone()
                        };
                    }
                }
            }

            let mut child_entry = Entry::new(
                child_path.clone(),
                &child_metadata,
                &next_entry_id,
                root_char_bag,
            );

            if child_metadata.is_dir {
                let is_ignored = ignore_stack.is_path_ignored(&child_path, true);
                child_entry.is_ignored = is_ignored;
                new_entries.push(child_entry);
                new_jobs.push(ScanJob {
                    abs_path: child_abs_path,
                    path: child_path,
                    ignore_stack: if is_ignored {
                        IgnoreStack::all()
                    } else {
                        ignore_stack.clone()
                    },
                    scan_queue: job.scan_queue.clone(),
                });
            } else {
                child_entry.is_ignored = ignore_stack.is_path_ignored(&child_path, false);
                new_entries.push(child_entry);
            };
        }

        self.snapshot
            .lock()
            .populate_dir(job.path.clone(), new_entries, new_ignore);
        for new_job in new_jobs {
            job.scan_queue.send(new_job).await.unwrap();
        }

        Ok(())
    }

    async fn process_events(&mut self, mut events: Vec<fsevent::Event>) -> bool {
        let mut snapshot = self.snapshot();
        snapshot.scan_id += 1;

        let root_abs_path = if let Ok(abs_path) = self.fs.canonicalize(&snapshot.abs_path).await {
            abs_path
        } else {
            return false;
        };
        let root_char_bag = snapshot.root_char_bag;
        let next_entry_id = snapshot.next_entry_id.clone();

        events.sort_unstable_by(|a, b| a.path.cmp(&b.path));
        events.dedup_by(|a, b| a.path.starts_with(&b.path));

        for event in &events {
            match event.path.strip_prefix(&root_abs_path) {
                Ok(path) => snapshot.remove_path(&path),
                Err(_) => {
                    log::error!(
                        "unexpected event {:?} for root path {:?}",
                        event.path,
                        root_abs_path
                    );
                    continue;
                }
            }
        }

        let (scan_queue_tx, scan_queue_rx) = channel::unbounded();
        for event in events {
            let path: Arc<Path> = match event.path.strip_prefix(&root_abs_path) {
                Ok(path) => Arc::from(path.to_path_buf()),
                Err(_) => {
                    log::error!(
                        "unexpected event {:?} for root path {:?}",
                        event.path,
                        root_abs_path
                    );
                    continue;
                }
            };

            match self.fs.metadata(&event.path).await {
                Ok(Some(metadata)) => {
                    let ignore_stack = snapshot.ignore_stack_for_path(&path, metadata.is_dir);
                    let mut fs_entry = Entry::new(
                        path.clone(),
                        &metadata,
                        snapshot.next_entry_id.as_ref(),
                        snapshot.root_char_bag,
                    );
                    fs_entry.is_ignored = ignore_stack.is_all();
                    snapshot.insert_entry(fs_entry);
                    if metadata.is_dir {
                        scan_queue_tx
                            .send(ScanJob {
                                abs_path: event.path,
                                path,
                                ignore_stack,
                                scan_queue: scan_queue_tx.clone(),
                            })
                            .await
                            .unwrap();
                    }
                }
                Ok(None) => {}
                Err(err) => {
                    // TODO - create a special 'error' entry in the entries tree to mark this
                    log::error!("error reading file on event {:?}", err);
                }
            }
        }

        *self.snapshot.lock() = snapshot;

        // Scan any directories that were created as part of this event batch.
        drop(scan_queue_tx);
        self.executor
            .scoped(|scope| {
                for _ in 0..self.executor.num_cpus() {
                    scope.spawn(async {
                        while let Ok(job) = scan_queue_rx.recv().await {
                            if let Err(err) = self
                                .scan_dir(root_char_bag, next_entry_id.clone(), &job)
                                .await
                            {
                                log::error!("error scanning {:?}: {}", job.abs_path, err);
                            }
                        }
                    });
                }
            })
            .await;

        // Attempt to detect renames only over a single batch of file-system events.
        self.snapshot.lock().removed_entry_ids.clear();

        self.update_ignore_statuses().await;
        true
    }

    async fn update_ignore_statuses(&self) {
        let mut snapshot = self.snapshot();

        let mut ignores_to_update = Vec::new();
        let mut ignores_to_delete = Vec::new();
        for (parent_path, (_, scan_id)) in &snapshot.ignores {
            if *scan_id == snapshot.scan_id && snapshot.entry_for_path(parent_path).is_some() {
                ignores_to_update.push(parent_path.clone());
            }

            let ignore_path = parent_path.join(&*GITIGNORE);
            if snapshot.entry_for_path(ignore_path).is_none() {
                ignores_to_delete.push(parent_path.clone());
            }
        }

        for parent_path in ignores_to_delete {
            snapshot.ignores.remove(&parent_path);
            self.snapshot.lock().ignores.remove(&parent_path);
        }

        let (ignore_queue_tx, ignore_queue_rx) = channel::unbounded();
        ignores_to_update.sort_unstable();
        let mut ignores_to_update = ignores_to_update.into_iter().peekable();
        while let Some(parent_path) = ignores_to_update.next() {
            while ignores_to_update
                .peek()
                .map_or(false, |p| p.starts_with(&parent_path))
            {
                ignores_to_update.next().unwrap();
            }

            let ignore_stack = snapshot.ignore_stack_for_path(&parent_path, true);
            ignore_queue_tx
                .send(UpdateIgnoreStatusJob {
                    path: parent_path,
                    ignore_stack,
                    ignore_queue: ignore_queue_tx.clone(),
                })
                .await
                .unwrap();
        }
        drop(ignore_queue_tx);

        self.executor
            .scoped(|scope| {
                for _ in 0..self.executor.num_cpus() {
                    scope.spawn(async {
                        while let Ok(job) = ignore_queue_rx.recv().await {
                            self.update_ignore_status(job, &snapshot).await;
                        }
                    });
                }
            })
            .await;
    }

    async fn update_ignore_status(&self, job: UpdateIgnoreStatusJob, snapshot: &Snapshot) {
        let mut ignore_stack = job.ignore_stack;
        if let Some((ignore, _)) = snapshot.ignores.get(&job.path) {
            ignore_stack = ignore_stack.append(job.path.clone(), ignore.clone());
        }

        let mut edits = Vec::new();
        for mut entry in snapshot.child_entries(&job.path).cloned() {
            let was_ignored = entry.is_ignored;
            entry.is_ignored = ignore_stack.is_path_ignored(entry.path(), entry.is_dir());
            if entry.is_dir() {
                let child_ignore_stack = if entry.is_ignored {
                    IgnoreStack::all()
                } else {
                    ignore_stack.clone()
                };
                job.ignore_queue
                    .send(UpdateIgnoreStatusJob {
                        path: entry.path().clone(),
                        ignore_stack: child_ignore_stack,
                        ignore_queue: job.ignore_queue.clone(),
                    })
                    .await
                    .unwrap();
            }

            if entry.is_ignored != was_ignored {
                edits.push(Edit::Insert(entry));
            }
        }
        self.snapshot.lock().entries_by_path.edit(edits, &());
    }
}

async fn refresh_entry(
    fs: &dyn Fs,
    snapshot: &Mutex<Snapshot>,
    path: Arc<Path>,
    abs_path: &Path,
) -> Result<Entry> {
    let root_char_bag;
    let next_entry_id;
    {
        let snapshot = snapshot.lock();
        root_char_bag = snapshot.root_char_bag;
        next_entry_id = snapshot.next_entry_id.clone();
    }
    let entry = Entry::new(
        path,
        &fs.metadata(abs_path)
            .await?
            .ok_or_else(|| anyhow!("could not read saved file metadata"))?,
        &next_entry_id,
        root_char_bag,
    );
    Ok(snapshot.lock().insert_entry(entry))
}

fn char_bag_for_path(root_char_bag: CharBag, path: &Path) -> CharBag {
    let mut result = root_char_bag;
    result.extend(
        path.to_string_lossy()
            .chars()
            .map(|c| c.to_ascii_lowercase()),
    );
    result
}

struct ScanJob {
    abs_path: PathBuf,
    path: Arc<Path>,
    ignore_stack: Arc<IgnoreStack>,
    scan_queue: Sender<ScanJob>,
}

struct UpdateIgnoreStatusJob {
    path: Arc<Path>,
    ignore_stack: Arc<IgnoreStack>,
    ignore_queue: Sender<UpdateIgnoreStatusJob>,
}

pub trait WorktreeHandle {
    #[cfg(test)]
    fn flush_fs_events<'a>(
        &self,
        cx: &'a gpui::TestAppContext,
    ) -> futures::future::LocalBoxFuture<'a, ()>;
}

impl WorktreeHandle for ModelHandle<Worktree> {
    // When the worktree's FS event stream sometimes delivers "redundant" events for FS changes that
    // occurred before the worktree was constructed. These events can cause the worktree to perfrom
    // extra directory scans, and emit extra scan-state notifications.
    //
    // This function mutates the worktree's directory and waits for those mutations to be picked up,
    // to ensure that all redundant FS events have already been processed.
    #[cfg(test)]
    fn flush_fs_events<'a>(
        &self,
        cx: &'a gpui::TestAppContext,
    ) -> futures::future::LocalBoxFuture<'a, ()> {
        use smol::future::FutureExt;

        let filename = "fs-event-sentinel";
        let root_path = cx.read(|cx| self.read(cx).abs_path.clone());
        let tree = self.clone();
        async move {
            std::fs::write(root_path.join(filename), "").unwrap();
            tree.condition(&cx, |tree, _| tree.entry_for_path(filename).is_some())
                .await;

            std::fs::remove_file(root_path.join(filename)).unwrap();
            tree.condition(&cx, |tree, _| tree.entry_for_path(filename).is_none())
                .await;

            cx.read(|cx| tree.read(cx).as_local().unwrap().scan_complete())
                .await;
        }
        .boxed_local()
    }
}

pub enum FileIter<'a> {
    All(Cursor<'a, Entry, FileCount, ()>),
    Visible(Cursor<'a, Entry, VisibleFileCount, ()>),
}

impl<'a> FileIter<'a> {
    fn all(snapshot: &'a Snapshot, start: usize) -> Self {
        let mut cursor = snapshot.entries_by_path.cursor();
        cursor.seek(&FileCount(start), Bias::Right, &());
        Self::All(cursor)
    }

    fn visible(snapshot: &'a Snapshot, start: usize) -> Self {
        let mut cursor = snapshot.entries_by_path.cursor();
        cursor.seek(&VisibleFileCount(start), Bias::Right, &());
        Self::Visible(cursor)
    }

    fn next_internal(&mut self) {
        match self {
            Self::All(cursor) => {
                let ix = *cursor.seek_start();
                cursor.seek_forward(&FileCount(ix.0 + 1), Bias::Right, &());
            }
            Self::Visible(cursor) => {
                let ix = *cursor.seek_start();
                cursor.seek_forward(&VisibleFileCount(ix.0 + 1), Bias::Right, &());
            }
        }
    }

    fn item(&self) -> Option<&'a Entry> {
        match self {
            Self::All(cursor) => cursor.item(),
            Self::Visible(cursor) => cursor.item(),
        }
    }
}

impl<'a> Iterator for FileIter<'a> {
    type Item = &'a Entry;

    fn next(&mut self) -> Option<Self::Item> {
        if let Some(entry) = self.item() {
            self.next_internal();
            Some(entry)
        } else {
            None
        }
    }
}

struct ChildEntriesIter<'a> {
    parent_path: &'a Path,
    cursor: Cursor<'a, Entry, PathSearch<'a>, ()>,
}

impl<'a> ChildEntriesIter<'a> {
    fn new(parent_path: &'a Path, snapshot: &'a Snapshot) -> Self {
        let mut cursor = snapshot.entries_by_path.cursor();
        cursor.seek(&PathSearch::Exact(parent_path), Bias::Right, &());
        Self {
            parent_path,
            cursor,
        }
    }
}

impl<'a> Iterator for ChildEntriesIter<'a> {
    type Item = &'a Entry;

    fn next(&mut self) -> Option<Self::Item> {
        if let Some(item) = self.cursor.item() {
            if item.path().starts_with(self.parent_path) {
                self.cursor
                    .seek_forward(&PathSearch::Successor(item.path()), Bias::Left, &());
                Some(item)
            } else {
                None
            }
        } else {
            None
        }
    }
}

impl<'a> From<&'a Entry> for proto::Entry {
    fn from(entry: &'a Entry) -> Self {
        Self {
            id: entry.id as u64,
            is_dir: entry.is_dir(),
            path: entry.path.to_string_lossy().to_string(),
            inode: entry.inode,
            mtime: Some(entry.mtime.into()),
            is_symlink: entry.is_symlink,
            is_ignored: entry.is_ignored,
        }
    }
}

impl<'a> TryFrom<(&'a CharBag, proto::Entry)> for Entry {
    type Error = anyhow::Error;

    fn try_from((root_char_bag, entry): (&'a CharBag, proto::Entry)) -> Result<Self> {
        if let Some(mtime) = entry.mtime {
            let kind = if entry.is_dir {
                EntryKind::Dir
            } else {
                let mut char_bag = root_char_bag.clone();
                char_bag.extend(entry.path.chars().map(|c| c.to_ascii_lowercase()));
                EntryKind::File(char_bag)
            };
            let path: Arc<Path> = Arc::from(Path::new(&entry.path));
            Ok(Entry {
                id: entry.id as usize,
                kind,
                path: path.clone(),
                inode: entry.inode,
                mtime: mtime.into(),
                is_symlink: entry.is_symlink,
                is_ignored: entry.is_ignored,
            })
        } else {
            Err(anyhow!(
                "missing mtime in remote worktree entry {:?}",
                entry.path
            ))
        }
    }
}

mod remote {
    use super::*;

    pub async fn add_peer(
        envelope: TypedEnvelope<proto::AddPeer>,
        rpc: &rpc::Client,
        cx: &mut AsyncAppContext,
    ) -> anyhow::Result<()> {
        rpc.state
            .read()
            .await
            .shared_worktree(envelope.payload.worktree_id, cx)?
            .update(cx, |worktree, cx| worktree.add_peer(envelope, cx))
    }

    pub async fn remove_peer(
        envelope: TypedEnvelope<proto::RemovePeer>,
        rpc: &rpc::Client,
        cx: &mut AsyncAppContext,
    ) -> anyhow::Result<()> {
        rpc.state
            .read()
            .await
            .shared_worktree(envelope.payload.worktree_id, cx)?
            .update(cx, |worktree, cx| worktree.remove_peer(envelope, cx))
    }

    pub async fn update_worktree(
        envelope: TypedEnvelope<proto::UpdateWorktree>,
        rpc: &rpc::Client,
        cx: &mut AsyncAppContext,
    ) -> anyhow::Result<()> {
        rpc.state
            .read()
            .await
            .shared_worktree(envelope.payload.worktree_id, cx)?
            .update(cx, |worktree, _| {
                if let Some(worktree) = worktree.as_remote_mut() {
                    let mut tx = worktree.updates_tx.clone();
                    Ok(async move {
                        tx.send(envelope.payload)
                            .await
                            .expect("receiver runs to completion");
                    })
                } else {
                    Err(anyhow!(
                        "invalid update message for local worktree {}",
                        envelope.payload.worktree_id
                    ))
                }
            })?
            .await;

        Ok(())
    }

    pub async fn open_buffer(
        envelope: TypedEnvelope<proto::OpenBuffer>,
        rpc: &rpc::Client,
        cx: &mut AsyncAppContext,
    ) -> anyhow::Result<()> {
        let receipt = envelope.receipt();
        let worktree = rpc
            .state
            .read()
            .await
            .shared_worktree(envelope.payload.worktree_id, cx)?;

        let response = worktree
            .update(cx, |worktree, cx| {
                worktree
                    .as_local_mut()
                    .unwrap()
                    .open_remote_buffer(envelope, cx)
            })
            .await?;

        rpc.respond(receipt, response).await?;

        Ok(())
    }

    pub async fn close_buffer(
        envelope: TypedEnvelope<proto::CloseBuffer>,
        rpc: &rpc::Client,
        cx: &mut AsyncAppContext,
    ) -> anyhow::Result<()> {
        let worktree = rpc
            .state
            .read()
            .await
            .shared_worktree(envelope.payload.worktree_id, cx)?;

        worktree.update(cx, |worktree, cx| {
            worktree
                .as_local_mut()
                .unwrap()
                .close_remote_buffer(envelope, cx)
        })
    }

    pub async fn update_buffer(
        envelope: TypedEnvelope<proto::UpdateBuffer>,
        rpc: &rpc::Client,
        cx: &mut AsyncAppContext,
    ) -> anyhow::Result<()> {
        let message = envelope.payload;
        rpc.state
            .read()
            .await
            .shared_worktree(message.worktree_id, cx)?
            .update(cx, |tree, cx| tree.update_buffer(message, cx))?;
        Ok(())
    }

    pub async fn save_buffer(
        envelope: TypedEnvelope<proto::SaveBuffer>,
        rpc: &rpc::Client,
        cx: &mut AsyncAppContext,
    ) -> anyhow::Result<()> {
        let state = rpc.state.read().await;
        let worktree = state.shared_worktree(envelope.payload.worktree_id, cx)?;
        let sender_id = envelope.original_sender_id()?;
        let buffer = worktree.read_with(cx, |tree, _| {
            tree.as_local()
                .unwrap()
                .shared_buffers
                .get(&sender_id)
                .and_then(|shared_buffers| shared_buffers.get(&envelope.payload.buffer_id).cloned())
                .ok_or_else(|| anyhow!("unknown buffer id {}", envelope.payload.buffer_id))
        })?;
        let (version, mtime) = buffer.update(cx, |buffer, cx| buffer.save(cx))?.await?;
        rpc.respond(
            envelope.receipt(),
            proto::BufferSaved {
                worktree_id: envelope.payload.worktree_id,
                buffer_id: envelope.payload.buffer_id,
                version: (&version).into(),
                mtime: Some(mtime.into()),
            },
        )
        .await?;
        Ok(())
    }

    pub async fn buffer_saved(
        envelope: TypedEnvelope<proto::BufferSaved>,
        rpc: &rpc::Client,
        cx: &mut AsyncAppContext,
    ) -> anyhow::Result<()> {
        rpc.state
            .read()
            .await
            .shared_worktree(envelope.payload.worktree_id, cx)?
            .update(cx, |worktree, cx| {
                worktree.buffer_saved(envelope.payload, cx)
            })?;
        Ok(())
    }
}

#[cfg(test)]
mod tests {
    use super::*;
    use crate::test::*;
    use anyhow::Result;
    use fs::RealFs;
    use rand::prelude::*;
    use serde_json::json;
    use std::time::UNIX_EPOCH;
    use std::{env, fmt::Write, os::unix, time::SystemTime};

    #[gpui::test]
    async fn test_populate_and_search(cx: gpui::TestAppContext) {
        let dir = temp_tree(json!({
            "root": {
                "apple": "",
                "banana": {
                    "carrot": {
                        "date": "",
                        "endive": "",
                    }
                },
                "fennel": {
                    "grape": "",
                }
            }
        }));

        let root_link_path = dir.path().join("root_link");
        unix::fs::symlink(&dir.path().join("root"), &root_link_path).unwrap();
        unix::fs::symlink(
            &dir.path().join("root/fennel"),
            &dir.path().join("root/finnochio"),
        )
        .unwrap();

        let tree = Worktree::open_local(
            root_link_path,
            Default::default(),
            Arc::new(RealFs),
            &mut cx.to_async(),
        )
        .await
        .unwrap();

        cx.read(|cx| tree.read(cx).as_local().unwrap().scan_complete())
            .await;
        let snapshots = [cx.read(|cx| {
            let tree = tree.read(cx);
            assert_eq!(tree.file_count(), 5);
            assert_eq!(
                tree.inode_for_path("fennel/grape"),
                tree.inode_for_path("finnochio/grape")
            );
            tree.snapshot()
<<<<<<< HEAD
        });
        let cancel_flag = Default::default();
=======
        })];
>>>>>>> 56354c76
        let results = cx
            .read(|cx| {
                match_paths(
                    &snapshots,
                    "bna",
                    false,
                    false,
                    10,
                    &cancel_flag,
                    cx.background().clone(),
                )
            })
            .await;
        assert_eq!(
            results
                .into_iter()
                .map(|result| result.path)
                .collect::<Vec<Arc<Path>>>(),
            vec![
                PathBuf::from("banana/carrot/date").into(),
                PathBuf::from("banana/carrot/endive").into(),
            ]
        );
    }

    #[gpui::test]
    async fn test_search_worktree_without_files(cx: gpui::TestAppContext) {
        let dir = temp_tree(json!({
            "root": {
                "dir1": {},
                "dir2": {
                    "dir3": {}
                }
            }
        }));
        let tree = Worktree::open_local(
            dir.path(),
            Default::default(),
            Arc::new(RealFs),
            &mut cx.to_async(),
        )
        .await
        .unwrap();

        cx.read(|cx| tree.read(cx).as_local().unwrap().scan_complete())
            .await;
        let snapshots = [cx.read(|cx| {
            let tree = tree.read(cx);
            assert_eq!(tree.file_count(), 0);
            tree.snapshot()
<<<<<<< HEAD
        });
        let cancel_flag = Default::default();
=======
        })];
>>>>>>> 56354c76
        let results = cx
            .read(|cx| {
                match_paths(
                    &snapshots,
                    "dir",
                    false,
                    false,
                    10,
                    &cancel_flag,
                    cx.background().clone(),
                )
            })
            .await;
        assert_eq!(
            results
                .into_iter()
                .map(|result| result.path)
                .collect::<Vec<Arc<Path>>>(),
            vec![]
        );
    }

    #[gpui::test]
    async fn test_save_file(mut cx: gpui::TestAppContext) {
        let app_state = cx.read(build_app_state);
        let dir = temp_tree(json!({
            "file1": "the old contents",
        }));
        let tree = Worktree::open_local(
            dir.path(),
            app_state.languages.clone(),
            Arc::new(RealFs),
            &mut cx.to_async(),
        )
        .await
        .unwrap();
        let buffer = tree
            .update(&mut cx, |tree, cx| tree.open_buffer("file1", cx))
            .await
            .unwrap();
        let save = buffer.update(&mut cx, |buffer, cx| {
            buffer.edit(Some(0..0), "a line of text.\n".repeat(10 * 1024), cx);
            buffer.save(cx).unwrap()
        });
        save.await.unwrap();

        let new_text = std::fs::read_to_string(dir.path().join("file1")).unwrap();
        assert_eq!(new_text, buffer.read_with(&cx, |buffer, _| buffer.text()));
    }

    #[gpui::test]
    async fn test_save_in_single_file_worktree(mut cx: gpui::TestAppContext) {
        let app_state = cx.read(build_app_state);
        let dir = temp_tree(json!({
            "file1": "the old contents",
        }));
        let file_path = dir.path().join("file1");

        let tree = Worktree::open_local(
            file_path.clone(),
            app_state.languages.clone(),
            Arc::new(RealFs),
            &mut cx.to_async(),
        )
        .await
        .unwrap();
        cx.read(|cx| tree.read(cx).as_local().unwrap().scan_complete())
            .await;
        cx.read(|cx| assert_eq!(tree.read(cx).file_count(), 1));

        let buffer = tree
            .update(&mut cx, |tree, cx| tree.open_buffer("", cx))
            .await
            .unwrap();
        let save = buffer.update(&mut cx, |buffer, cx| {
            buffer.edit(Some(0..0), "a line of text.\n".repeat(10 * 1024), cx);
            buffer.save(cx).unwrap()
        });
        save.await.unwrap();

        let new_text = std::fs::read_to_string(file_path).unwrap();
        assert_eq!(new_text, buffer.read_with(&cx, |buffer, _| buffer.text()));
    }

    #[gpui::test]
    async fn test_rescan_and_remote_updates(mut cx: gpui::TestAppContext) {
        let dir = temp_tree(json!({
            "a": {
                "file1": "",
                "file2": "",
                "file3": "",
            },
            "b": {
                "c": {
                    "file4": "",
                    "file5": "",
                }
            }
        }));

        let tree = Worktree::open_local(
            dir.path(),
            Default::default(),
            Arc::new(RealFs),
            &mut cx.to_async(),
        )
        .await
        .unwrap();

        let buffer_for_path = |path: &'static str, cx: &mut gpui::TestAppContext| {
            let buffer = tree.update(cx, |tree, cx| tree.open_buffer(path, cx));
            async move { buffer.await.unwrap() }
        };
        let id_for_path = |path: &'static str, cx: &gpui::TestAppContext| {
            tree.read_with(cx, |tree, _| {
                tree.entry_for_path(path)
                    .expect(&format!("no entry for path {}", path))
                    .id
            })
        };

        let buffer2 = buffer_for_path("a/file2", &mut cx).await;
        let buffer3 = buffer_for_path("a/file3", &mut cx).await;
        let buffer4 = buffer_for_path("b/c/file4", &mut cx).await;
        let buffer5 = buffer_for_path("b/c/file5", &mut cx).await;

        let file2_id = id_for_path("a/file2", &cx);
        let file3_id = id_for_path("a/file3", &cx);
        let file4_id = id_for_path("b/c/file4", &cx);

        // Wait for the initial scan.
        cx.read(|cx| tree.read(cx).as_local().unwrap().scan_complete())
            .await;

        // Create a remote copy of this worktree.
        let initial_snapshot = tree.read_with(&cx, |tree, _| tree.snapshot());
        let worktree_id = 1;
        let share_request = tree
            .update(&mut cx, |tree, cx| {
                tree.as_local().unwrap().share_request(cx)
            })
            .await;
        let remote = Worktree::remote(
            proto::OpenWorktreeResponse {
                worktree_id,
                worktree: share_request.worktree,
                replica_id: 1,
                peers: Vec::new(),
            },
            rpc::Client::new(Default::default()),
            Default::default(),
            &mut cx.to_async(),
        )
        .await
        .unwrap();

        cx.read(|cx| {
            assert!(!buffer2.read(cx).is_dirty());
            assert!(!buffer3.read(cx).is_dirty());
            assert!(!buffer4.read(cx).is_dirty());
            assert!(!buffer5.read(cx).is_dirty());
        });

        // Rename and delete files and directories.
        tree.flush_fs_events(&cx).await;
        std::fs::rename(dir.path().join("a/file3"), dir.path().join("b/c/file3")).unwrap();
        std::fs::remove_file(dir.path().join("b/c/file5")).unwrap();
        std::fs::rename(dir.path().join("b/c"), dir.path().join("d")).unwrap();
        std::fs::rename(dir.path().join("a/file2"), dir.path().join("a/file2.new")).unwrap();
        tree.flush_fs_events(&cx).await;

        let expected_paths = vec![
            "a",
            "a/file1",
            "a/file2.new",
            "b",
            "d",
            "d/file3",
            "d/file4",
        ];

        cx.read(|app| {
            assert_eq!(
                tree.read(app)
                    .paths()
                    .map(|p| p.to_str().unwrap())
                    .collect::<Vec<_>>(),
                expected_paths
            );

            assert_eq!(id_for_path("a/file2.new", &cx), file2_id);
            assert_eq!(id_for_path("d/file3", &cx), file3_id);
            assert_eq!(id_for_path("d/file4", &cx), file4_id);

            assert_eq!(
                buffer2.read(app).file().unwrap().path().as_ref(),
                Path::new("a/file2.new")
            );
            assert_eq!(
                buffer3.read(app).file().unwrap().path().as_ref(),
                Path::new("d/file3")
            );
            assert_eq!(
                buffer4.read(app).file().unwrap().path().as_ref(),
                Path::new("d/file4")
            );
            assert_eq!(
                buffer5.read(app).file().unwrap().path().as_ref(),
                Path::new("b/c/file5")
            );

            assert!(!buffer2.read(app).file().unwrap().is_deleted());
            assert!(!buffer3.read(app).file().unwrap().is_deleted());
            assert!(!buffer4.read(app).file().unwrap().is_deleted());
            assert!(buffer5.read(app).file().unwrap().is_deleted());
        });

        // Update the remote worktree. Check that it becomes consistent with the
        // local worktree.
        remote.update(&mut cx, |remote, cx| {
            let update_message = tree
                .read(cx)
                .snapshot()
                .build_update(&initial_snapshot, worktree_id);
            remote
                .as_remote_mut()
                .unwrap()
                .snapshot
                .apply_update(update_message)
                .unwrap();

            assert_eq!(
                remote
                    .paths()
                    .map(|p| p.to_str().unwrap())
                    .collect::<Vec<_>>(),
                expected_paths
            );
        });
    }

    #[gpui::test]
    async fn test_rescan_with_gitignore(cx: gpui::TestAppContext) {
        let dir = temp_tree(json!({
            ".git": {},
            ".gitignore": "ignored-dir\n",
            "tracked-dir": {
                "tracked-file1": "tracked contents",
            },
            "ignored-dir": {
                "ignored-file1": "ignored contents",
            }
        }));

        let tree = Worktree::open_local(
            dir.path(),
            Default::default(),
            Arc::new(RealFs),
            &mut cx.to_async(),
        )
        .await
        .unwrap();
        cx.read(|cx| tree.read(cx).as_local().unwrap().scan_complete())
            .await;
        tree.flush_fs_events(&cx).await;
        cx.read(|cx| {
            let tree = tree.read(cx);
            let tracked = tree.entry_for_path("tracked-dir/tracked-file1").unwrap();
            let ignored = tree.entry_for_path("ignored-dir/ignored-file1").unwrap();
            assert_eq!(tracked.is_ignored(), false);
            assert_eq!(ignored.is_ignored(), true);
        });

        std::fs::write(dir.path().join("tracked-dir/tracked-file2"), "").unwrap();
        std::fs::write(dir.path().join("ignored-dir/ignored-file2"), "").unwrap();
        tree.flush_fs_events(&cx).await;
        cx.read(|cx| {
            let tree = tree.read(cx);
            let dot_git = tree.entry_for_path(".git").unwrap();
            let tracked = tree.entry_for_path("tracked-dir/tracked-file2").unwrap();
            let ignored = tree.entry_for_path("ignored-dir/ignored-file2").unwrap();
            assert_eq!(tracked.is_ignored(), false);
            assert_eq!(ignored.is_ignored(), true);
            assert_eq!(dot_git.is_ignored(), true);
        });
    }

    #[gpui::test(iterations = 100)]
    fn test_random(mut rng: StdRng) {
        let operations = env::var("OPERATIONS")
            .map(|o| o.parse().unwrap())
            .unwrap_or(40);
        let initial_entries = env::var("INITIAL_ENTRIES")
            .map(|o| o.parse().unwrap())
            .unwrap_or(20);

        let root_dir = tempdir::TempDir::new("worktree-test").unwrap();
        for _ in 0..initial_entries {
            randomly_mutate_tree(root_dir.path(), 1.0, &mut rng).unwrap();
        }
        log::info!("Generated initial tree");

        let (notify_tx, _notify_rx) = smol::channel::unbounded();
        let fs = Arc::new(RealFs);
        let next_entry_id = Arc::new(AtomicUsize::new(0));
        let mut initial_snapshot = Snapshot {
            id: 0,
            scan_id: 0,
            abs_path: root_dir.path().into(),
            entries_by_path: Default::default(),
            entries_by_id: Default::default(),
            removed_entry_ids: Default::default(),
            ignores: Default::default(),
            root_name: Default::default(),
            root_char_bag: Default::default(),
            next_entry_id: next_entry_id.clone(),
        };
        initial_snapshot.insert_entry(Entry::new(
            Path::new("").into(),
            &smol::block_on(fs.metadata(root_dir.path()))
                .unwrap()
                .unwrap(),
            &next_entry_id,
            Default::default(),
        ));
        let mut scanner = BackgroundScanner::new(
            Arc::new(Mutex::new(initial_snapshot.clone())),
            notify_tx,
            fs.clone(),
            Arc::new(gpui::executor::Background::new()),
        );
        smol::block_on(scanner.scan_dirs()).unwrap();
        scanner.snapshot().check_invariants();

        let mut events = Vec::new();
        let mut mutations_len = operations;
        while mutations_len > 1 {
            if !events.is_empty() && rng.gen_bool(0.4) {
                let len = rng.gen_range(0..=events.len());
                let to_deliver = events.drain(0..len).collect::<Vec<_>>();
                log::info!("Delivering events: {:#?}", to_deliver);
                smol::block_on(scanner.process_events(to_deliver));
                scanner.snapshot().check_invariants();
            } else {
                events.extend(randomly_mutate_tree(root_dir.path(), 0.6, &mut rng).unwrap());
                mutations_len -= 1;
            }
        }
        log::info!("Quiescing: {:#?}", events);
        smol::block_on(scanner.process_events(events));
        scanner.snapshot().check_invariants();

        let (notify_tx, _notify_rx) = smol::channel::unbounded();
        let mut new_scanner = BackgroundScanner::new(
            Arc::new(Mutex::new(initial_snapshot)),
            notify_tx,
            scanner.fs.clone(),
            scanner.executor.clone(),
        );
        smol::block_on(new_scanner.scan_dirs()).unwrap();
        assert_eq!(scanner.snapshot().to_vec(), new_scanner.snapshot().to_vec());
    }

    fn randomly_mutate_tree(
        root_path: &Path,
        insertion_probability: f64,
        rng: &mut impl Rng,
    ) -> Result<Vec<fsevent::Event>> {
        let root_path = root_path.canonicalize().unwrap();
        let (dirs, files) = read_dir_recursive(root_path.clone());

        let mut events = Vec::new();
        let mut record_event = |path: PathBuf| {
            events.push(fsevent::Event {
                event_id: SystemTime::now()
                    .duration_since(UNIX_EPOCH)
                    .unwrap()
                    .as_secs(),
                flags: fsevent::StreamFlags::empty(),
                path,
            });
        };

        if (files.is_empty() && dirs.len() == 1) || rng.gen_bool(insertion_probability) {
            let path = dirs.choose(rng).unwrap();
            let new_path = path.join(gen_name(rng));

            if rng.gen() {
                log::info!("Creating dir {:?}", new_path.strip_prefix(root_path)?);
                std::fs::create_dir(&new_path)?;
            } else {
                log::info!("Creating file {:?}", new_path.strip_prefix(root_path)?);
                std::fs::write(&new_path, "")?;
            }
            record_event(new_path);
        } else if rng.gen_bool(0.05) {
            let ignore_dir_path = dirs.choose(rng).unwrap();
            let ignore_path = ignore_dir_path.join(&*GITIGNORE);

            let (subdirs, subfiles) = read_dir_recursive(ignore_dir_path.clone());
            let files_to_ignore = {
                let len = rng.gen_range(0..=subfiles.len());
                subfiles.choose_multiple(rng, len)
            };
            let dirs_to_ignore = {
                let len = rng.gen_range(0..subdirs.len());
                subdirs.choose_multiple(rng, len)
            };

            let mut ignore_contents = String::new();
            for path_to_ignore in files_to_ignore.chain(dirs_to_ignore) {
                write!(
                    ignore_contents,
                    "{}\n",
                    path_to_ignore
                        .strip_prefix(&ignore_dir_path)?
                        .to_str()
                        .unwrap()
                )
                .unwrap();
            }
            log::info!(
                "Creating {:?} with contents:\n{}",
                ignore_path.strip_prefix(&root_path)?,
                ignore_contents
            );
            std::fs::write(&ignore_path, ignore_contents).unwrap();
            record_event(ignore_path);
        } else {
            let old_path = {
                let file_path = files.choose(rng);
                let dir_path = dirs[1..].choose(rng);
                file_path.into_iter().chain(dir_path).choose(rng).unwrap()
            };

            let is_rename = rng.gen();
            if is_rename {
                let new_path_parent = dirs
                    .iter()
                    .filter(|d| !d.starts_with(old_path))
                    .choose(rng)
                    .unwrap();

                let overwrite_existing_dir =
                    !old_path.starts_with(&new_path_parent) && rng.gen_bool(0.3);
                let new_path = if overwrite_existing_dir {
                    std::fs::remove_dir_all(&new_path_parent).ok();
                    new_path_parent.to_path_buf()
                } else {
                    new_path_parent.join(gen_name(rng))
                };

                log::info!(
                    "Renaming {:?} to {}{:?}",
                    old_path.strip_prefix(&root_path)?,
                    if overwrite_existing_dir {
                        "overwrite "
                    } else {
                        ""
                    },
                    new_path.strip_prefix(&root_path)?
                );
                std::fs::rename(&old_path, &new_path)?;
                record_event(old_path.clone());
                record_event(new_path);
            } else if old_path.is_dir() {
                let (dirs, files) = read_dir_recursive(old_path.clone());

                log::info!("Deleting dir {:?}", old_path.strip_prefix(&root_path)?);
                std::fs::remove_dir_all(&old_path).unwrap();
                for file in files {
                    record_event(file);
                }
                for dir in dirs {
                    record_event(dir);
                }
            } else {
                log::info!("Deleting file {:?}", old_path.strip_prefix(&root_path)?);
                std::fs::remove_file(old_path).unwrap();
                record_event(old_path.clone());
            }
        }

        Ok(events)
    }

    fn read_dir_recursive(path: PathBuf) -> (Vec<PathBuf>, Vec<PathBuf>) {
        let child_entries = std::fs::read_dir(&path).unwrap();
        let mut dirs = vec![path];
        let mut files = Vec::new();
        for child_entry in child_entries {
            let child_path = child_entry.unwrap().path();
            if child_path.is_dir() {
                let (child_dirs, child_files) = read_dir_recursive(child_path);
                dirs.extend(child_dirs);
                files.extend(child_files);
            } else {
                files.push(child_path);
            }
        }
        (dirs, files)
    }

    fn gen_name(rng: &mut impl Rng) -> String {
        (0..6)
            .map(|_| rng.sample(rand::distributions::Alphanumeric))
            .map(char::from)
            .collect()
    }

    impl Snapshot {
        fn check_invariants(&self) {
            let mut files = self.files(0);
            let mut visible_files = self.visible_files(0);
            for entry in self.entries_by_path.cursor::<(), ()>() {
                if entry.is_file() {
                    assert_eq!(files.next().unwrap().inode(), entry.inode);
                    if !entry.is_ignored {
                        assert_eq!(visible_files.next().unwrap().inode(), entry.inode);
                    }
                }
            }
            assert!(files.next().is_none());
            assert!(visible_files.next().is_none());

            let mut bfs_paths = Vec::new();
            let mut stack = vec![Path::new("")];
            while let Some(path) = stack.pop() {
                bfs_paths.push(path);
                let ix = stack.len();
                for child_entry in self.child_entries(path) {
                    stack.insert(ix, child_entry.path());
                }
            }

            let dfs_paths = self
                .entries_by_path
                .cursor::<(), ()>()
                .map(|e| e.path().as_ref())
                .collect::<Vec<_>>();
            assert_eq!(bfs_paths, dfs_paths);

            for (ignore_parent_path, _) in &self.ignores {
                assert!(self.entry_for_path(ignore_parent_path).is_some());
                assert!(self
                    .entry_for_path(ignore_parent_path.join(&*GITIGNORE))
                    .is_some());
            }
        }

        fn to_vec(&self) -> Vec<(&Path, u64, bool)> {
            let mut paths = Vec::new();
            for entry in self.entries_by_path.cursor::<(), ()>() {
                paths.push((entry.path().as_ref(), entry.inode(), entry.is_ignored()));
            }
            paths.sort_by(|a, b| a.0.cmp(&b.0));
            paths
        }
    }
}<|MERGE_RESOLUTION|>--- conflicted
+++ resolved
@@ -2607,12 +2607,8 @@
                 tree.inode_for_path("finnochio/grape")
             );
             tree.snapshot()
-<<<<<<< HEAD
-        });
+        })];
         let cancel_flag = Default::default();
-=======
-        })];
->>>>>>> 56354c76
         let results = cx
             .read(|cx| {
                 match_paths(
@@ -2663,12 +2659,8 @@
             let tree = tree.read(cx);
             assert_eq!(tree.file_count(), 0);
             tree.snapshot()
-<<<<<<< HEAD
-        });
+        })];
         let cancel_flag = Default::default();
-=======
-        })];
->>>>>>> 56354c76
         let results = cx
             .read(|cx| {
                 match_paths(
